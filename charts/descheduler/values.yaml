# Default values for descheduler.
# This is a YAML-formatted file.
# Declare variables to be passed into your templates.

# CronJob or Deployment
kind: CronJob

image:
  repository: k8s.gcr.io/descheduler/descheduler
  # Overrides the image tag whose default is the chart version
  tag: ""
  pullPolicy: IfNotPresent

imagePullSecrets: []

resources:
  requests:
    cpu: 500m
    memory: 256Mi
  # limits:
  #   cpu: 100m
  #   memory: 128Mi

nameOverride: ""
fullnameOverride: ""

# labels that'll be applied to all resources
commonLabels: {}

cronJobApiVersion: "batch/v1"  # Use "batch/v1beta1" for k8s version < 1.21.0. TODO(@7i) remove with 1.23 release
schedule: "*/2 * * * *"
suspend: false
#startingDeadlineSeconds: 200
#successfulJobsHistoryLimit: 1
#failedJobsHistoryLimit: 1

# Required when running as a Deployment
deschedulingInterval: 5m

cmdOptions:
  v: 3
  # evict-local-storage-pods:
  # max-pods-to-evict-per-node: 10
  # node-selector: "key1=value1,key2=value2"

deschedulerPolicy:
  strategies:
    RemoveDuplicates:
      enabled: true
    RemovePodsViolatingNodeTaints:
      enabled: true
    RemovePodsViolatingNodeAffinity:
      enabled: true
      params:
        nodeAffinityType:
        - requiredDuringSchedulingIgnoredDuringExecution
    RemovePodsViolatingInterPodAntiAffinity:
      enabled: true
    LowNodeUtilization:
      enabled: true
      params:
        nodeResourceUtilizationThresholds:
          thresholds:
            cpu: 20
            memory: 20
            pods: 20
          targetThresholds:
            cpu: 50
            memory: 50
            pods: 50

priorityClassName: system-cluster-critical

nodeSelector: {}
#  foo: bar

tolerations: []
# - key: 'management'
#   operator: 'Equal'
#   value: 'tool'
#   effect: 'NoSchedule'

rbac:
  # Specifies whether RBAC resources should be created
  create: true

podSecurityPolicy:
  # Specifies whether PodSecurityPolicy should be created.
  create: true

serviceAccount:
  # Specifies whether a ServiceAccount should be created
  create: true
  # The name of the ServiceAccount to use.
  # If not set and create is true, a name is generated using the fullname template
  name:
<<<<<<< HEAD
  # Specifies custom annotations for the serviceAccount
  annotations: {}
=======

livenessProbe:
  failureThreshold: 3
  httpGet:
    path: /healthz
    port: 10258
    scheme: HTTPS
  initialDelaySeconds: 3
  periodSeconds: 10
>>>>>>> e4401f85
<|MERGE_RESOLUTION|>--- conflicted
+++ resolved
@@ -94,10 +94,8 @@
   # The name of the ServiceAccount to use.
   # If not set and create is true, a name is generated using the fullname template
   name:
-<<<<<<< HEAD
   # Specifies custom annotations for the serviceAccount
   annotations: {}
-=======
 
 livenessProbe:
   failureThreshold: 3
@@ -107,4 +105,3 @@
     scheme: HTTPS
   initialDelaySeconds: 3
   periodSeconds: 10
->>>>>>> e4401f85
