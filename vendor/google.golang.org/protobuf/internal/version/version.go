--- conflicted
+++ resolved
@@ -52,11 +52,7 @@
 const (
 	Major      = 1
 	Minor      = 34
-<<<<<<< HEAD
-	Patch      = 1
-=======
 	Patch      = 2
->>>>>>> 343ebb9f
 	PreRelease = ""
 )
 
