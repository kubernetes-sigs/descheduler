--- conflicted
+++ resolved
@@ -216,11 +216,7 @@
 			// Success resolving, wait for the next ResolveNow. However, also wait 30
 			// seconds at the very least to prevent constantly re-resolving.
 			backoffIndex = 1
-<<<<<<< HEAD
-			waitTime = MinResolutionInterval
-=======
 			nextResolutionTime = internal.TimeNowFunc().Add(MinResolutionInterval)
->>>>>>> 343ebb9f
 			select {
 			case <-d.ctx.Done():
 				return
