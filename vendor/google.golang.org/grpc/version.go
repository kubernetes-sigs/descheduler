--- conflicted
+++ resolved
@@ -19,8 +19,4 @@
 package grpc
 
 // Version is the current grpc version.
-<<<<<<< HEAD
-const Version = "1.64.0"
-=======
-const Version = "1.65.0"
->>>>>>> 343ebb9f
+const Version = "1.65.0"