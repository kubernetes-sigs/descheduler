--- conflicted
+++ resolved
@@ -9,10 +9,7 @@
 import (
 	"bufio"
 	"bytes"
-<<<<<<< HEAD
-=======
 	"io/fs"
->>>>>>> 99472b62
 	"log"
 	"os"
 	"path/filepath"
@@ -86,9 +83,6 @@
 		added: make(map[string]bool),
 	}
 	w.init()
-<<<<<<< HEAD
-	if err := fastwalk.Walk(root.Path, w.walk); err != nil {
-=======
 
 	// Add a trailing path separator to cause filepath.WalkDir to traverse symlinks.
 	path := root.Path
@@ -99,7 +93,6 @@
 	}
 
 	if err := filepath.WalkDir(path, w.walk); err != nil {
->>>>>>> 99472b62
 		logf := opts.Logf
 		if logf == nil {
 			logf = log.Printf
@@ -262,35 +255,6 @@
 			}
 		}
 
-<<<<<<< HEAD
-// shouldTraverse reports whether the symlink fi, found in dir,
-// should be followed.  It makes sure symlinks were never visited
-// before to avoid symlink loops.
-func (w *walker) shouldTraverse(path string) bool {
-	ts, err := os.Stat(path)
-	if err != nil {
-		logf := w.opts.Logf
-		if logf == nil {
-			logf = log.Printf
-		}
-		logf("%v", err)
-		return false
-	}
-	if !ts.IsDir() {
-		return false
-	}
-	if w.shouldSkipDir(ts, filepath.Dir(path)) {
-		return false
-	}
-	// Check for symlink loops by statting each directory component
-	// and seeing if any are the same file as ts.
-	for {
-		parent := filepath.Dir(path)
-		if parent == path {
-			// Made it to the root without seeing a cycle.
-			// Use this symlink.
-			return true
-=======
 		w.pathSymlinks = append(w.pathSymlinks, fi)
 		defer func() {
 			w.pathSymlinks = w.pathSymlinks[:len(w.pathSymlinks)-1]
@@ -324,7 +288,6 @@
 			// This should be impossible, but handle it anyway in case
 			// walk is changed to return other errors.
 			return err
->>>>>>> 99472b62
 		}
 
 		// Now read the directory and walk its entries.
