// Copyright 2018 The Go Authors. All rights reserved.
// Use of this source code is governed by a BSD-style
// license that can be found in the LICENSE file.

// Indexed package import.
// See cmd/compile/internal/gc/iexport.go for the export data format.

// This file is a copy of $GOROOT/src/go/internal/gcimporter/iimport.go.

package gcimporter

import (
	"bytes"
	"encoding/binary"
	"fmt"
	"go/constant"
	"go/token"
	"go/types"
	"io"
	"math/big"
	"sort"
	"strings"

	"golang.org/x/tools/go/types/objectpath"
	"golang.org/x/tools/internal/aliases"
	"golang.org/x/tools/internal/typesinternal"
)

type intReader struct {
	*bytes.Reader
	path string
}

func (r *intReader) int64() int64 {
	i, err := binary.ReadVarint(r.Reader)
	if err != nil {
		errorf("import %q: read varint error: %v", r.path, err)
	}
	return i
}

func (r *intReader) uint64() uint64 {
	i, err := binary.ReadUvarint(r.Reader)
	if err != nil {
		errorf("import %q: read varint error: %v", r.path, err)
	}
	return i
}

// Keep this in sync with constants in iexport.go.
const (
	iexportVersionGo1_11   = 0
	iexportVersionPosCol   = 1
	iexportVersionGo1_18   = 2
	iexportVersionGenerics = 2

	iexportVersionCurrent = 2
)

type ident struct {
	pkg  *types.Package
	name string
}

const predeclReserved = 32

type itag uint64

const (
	// Types
	definedType itag = iota
	pointerType
	sliceType
	arrayType
	chanType
	mapType
	signatureType
	structType
	interfaceType
	typeParamType
	instanceType
	unionType
	aliasType
)

// Object tags
const (
	varTag          = 'V'
	funcTag         = 'F'
	genericFuncTag  = 'G'
	constTag        = 'C'
	aliasTag        = 'A'
	genericAliasTag = 'B'
	typeParamTag    = 'P'
	typeTag         = 'T'
	genericTypeTag  = 'U'
)

// IImportData imports a package from the serialized package data
// and returns 0 and a reference to the package.
// If the export data version is not recognized or the format is otherwise
// compromised, an error is returned.
func IImportData(fset *token.FileSet, imports map[string]*types.Package, data []byte, path string) (int, *types.Package, error) {
	pkgs, err := iimportCommon(fset, GetPackagesFromMap(imports), data, false, path, false, nil)
	if err != nil {
		return 0, nil, err
	}
	return 0, pkgs[0], nil
}

// IImportBundle imports a set of packages from the serialized package bundle.
func IImportBundle(fset *token.FileSet, imports map[string]*types.Package, data []byte) ([]*types.Package, error) {
	return iimportCommon(fset, GetPackagesFromMap(imports), data, true, "", false, nil)
}

// A GetPackagesFunc function obtains the non-nil symbols for a set of
// packages, creating and recursively importing them as needed. An
// implementation should store each package symbol is in the Pkg
// field of the items array.
//
// Any error causes importing to fail. This can be used to quickly read
// the import manifest of an export data file without fully decoding it.
type GetPackagesFunc = func(items []GetPackagesItem) error

// A GetPackagesItem is a request from the importer for the package
// symbol of the specified name and path.
type GetPackagesItem struct {
	Name, Path string
	Pkg        *types.Package // to be filled in by GetPackagesFunc call

	// private importer state
	pathOffset uint64
	nameIndex  map[string]uint64
}

// GetPackagesFromMap returns a GetPackagesFunc that retrieves
// packages from the given map of package path to package.
//
// The returned function may mutate m: each requested package that is not
// found is created with types.NewPackage and inserted into m.
func GetPackagesFromMap(m map[string]*types.Package) GetPackagesFunc {
	return func(items []GetPackagesItem) error {
		for i, item := range items {
			pkg, ok := m[item.Path]
			if !ok {
				pkg = types.NewPackage(item.Path, item.Name)
				m[item.Path] = pkg
			}
			items[i].Pkg = pkg
		}
		return nil
	}
}

func iimportCommon(fset *token.FileSet, getPackages GetPackagesFunc, data []byte, bundle bool, path string, shallow bool, reportf ReportFunc) (pkgs []*types.Package, err error) {
	const currentVersion = iexportVersionCurrent
	version := int64(-1)
	if !debug {
		defer func() {
			if e := recover(); e != nil {
				if bundle {
					err = fmt.Errorf("%v", e)
				} else if version > currentVersion {
					err = fmt.Errorf("cannot import %q (%v), export data is newer version - update tool", path, e)
				} else {
					err = fmt.Errorf("internal error while importing %q (%v); please report an issue", path, e)
				}
			}
		}()
	}

	r := &intReader{bytes.NewReader(data), path}

	if bundle {
		if v := r.uint64(); v != bundleVersion {
			errorf("unknown bundle format version %d", v)
		}
	}

	version = int64(r.uint64())
	switch version {
	case iexportVersionGo1_18, iexportVersionPosCol, iexportVersionGo1_11:
	default:
		if version > iexportVersionGo1_18 {
			errorf("unstable iexport format version %d, just rebuild compiler and std library", version)
		} else {
			errorf("unknown iexport format version %d", version)
		}
	}

	sLen := int64(r.uint64())
	var fLen int64
	var fileOffset []uint64
	if shallow {
		// Shallow mode uses a different position encoding.
		fLen = int64(r.uint64())
		fileOffset = make([]uint64, r.uint64())
		for i := range fileOffset {
			fileOffset[i] = r.uint64()
		}
	}
	dLen := int64(r.uint64())

	whence, _ := r.Seek(0, io.SeekCurrent)
	stringData := data[whence : whence+sLen]
	fileData := data[whence+sLen : whence+sLen+fLen]
	declData := data[whence+sLen+fLen : whence+sLen+fLen+dLen]
	r.Seek(sLen+fLen+dLen, io.SeekCurrent)

	p := iimporter{
		version: int(version),
		ipath:   path,
		aliases: aliases.Enabled(),
		shallow: shallow,
		reportf: reportf,

		stringData:  stringData,
		stringCache: make(map[uint64]string),
		fileOffset:  fileOffset,
		fileData:    fileData,
		fileCache:   make([]*token.File, len(fileOffset)),
		pkgCache:    make(map[uint64]*types.Package),

		declData: declData,
		pkgIndex: make(map[*types.Package]map[string]uint64),
		typCache: make(map[uint64]types.Type),
		// Separate map for typeparams, keyed by their package and unique
		// name.
		tparamIndex: make(map[ident]types.Type),

		fake: fakeFileSet{
			fset:  fset,
			files: make(map[string]*fileInfo),
		},
	}
	defer p.fake.setLines() // set lines for files in fset

	for i, pt := range predeclared() {
		p.typCache[uint64(i)] = pt
	}

	// Gather the relevant packages from the manifest.
	items := make([]GetPackagesItem, r.uint64())
	uniquePkgPaths := make(map[string]bool)
	for i := range items {
		pkgPathOff := r.uint64()
		pkgPath := p.stringAt(pkgPathOff)
		pkgName := p.stringAt(r.uint64())
		_ = r.uint64() // package height; unused by go/types

		if pkgPath == "" {
			pkgPath = path
		}
		items[i].Name = pkgName
		items[i].Path = pkgPath
		items[i].pathOffset = pkgPathOff

		// Read index for package.
		nameIndex := make(map[string]uint64)
		nSyms := r.uint64()
		// In shallow mode, only the current package (i=0) has an index.
		assert(!(shallow && i > 0 && nSyms != 0))
		for ; nSyms > 0; nSyms-- {
			name := p.stringAt(r.uint64())
			nameIndex[name] = r.uint64()
		}

		items[i].nameIndex = nameIndex

		uniquePkgPaths[pkgPath] = true
	}
	// Debugging #63822; hypothesis: there are duplicate PkgPaths.
	if len(uniquePkgPaths) != len(items) {
		reportf("found duplicate PkgPaths while reading export data manifest: %v", items)
	}

	// Request packages all at once from the client,
	// enabling a parallel implementation.
	if err := getPackages(items); err != nil {
		return nil, err // don't wrap this error
	}

	// Check the results and complete the index.
	pkgList := make([]*types.Package, len(items))
	for i, item := range items {
		pkg := item.Pkg
		if pkg == nil {
			errorf("internal error: getPackages returned nil package for %q", item.Path)
		} else if pkg.Path() != item.Path {
			errorf("internal error: getPackages returned wrong path %q, want %q", pkg.Path(), item.Path)
		} else if pkg.Name() != item.Name {
			errorf("internal error: getPackages returned wrong name %s for package %q, want %s", pkg.Name(), item.Path, item.Name)
		}
		p.pkgCache[item.pathOffset] = pkg
		p.pkgIndex[pkg] = item.nameIndex
		pkgList[i] = pkg
	}

	if bundle {
		pkgs = make([]*types.Package, r.uint64())
		for i := range pkgs {
			pkg := p.pkgAt(r.uint64())
			imps := make([]*types.Package, r.uint64())
			for j := range imps {
				imps[j] = p.pkgAt(r.uint64())
			}
			pkg.SetImports(imps)
			pkgs[i] = pkg
		}
	} else {
		if len(pkgList) == 0 {
			errorf("no packages found for %s", path)
			panic("unreachable")
		}
		pkgs = pkgList[:1]

		// record all referenced packages as imports
		list := append(([]*types.Package)(nil), pkgList[1:]...)
		sort.Sort(byPath(list))
		pkgs[0].SetImports(list)
	}

	for _, pkg := range pkgs {
		if pkg.Complete() {
			continue
		}

		names := make([]string, 0, len(p.pkgIndex[pkg]))
		for name := range p.pkgIndex[pkg] {
			names = append(names, name)
		}
		sort.Strings(names)
		for _, name := range names {
			p.doDecl(pkg, name)
		}

		// package was imported completely and without errors
		pkg.MarkComplete()
	}

	// SetConstraint can't be called if the constraint type is not yet complete.
	// When type params are created in the typeParamTag case of (*importReader).obj(),
	// the associated constraint type may not be complete due to recursion.
	// Therefore, we defer calling SetConstraint there, and call it here instead
	// after all types are complete.
	for _, d := range p.later {
		d.t.SetConstraint(d.constraint)
	}

	for _, typ := range p.interfaceList {
		typ.Complete()
	}

	// Workaround for golang/go#61561. See the doc for instanceList for details.
	for _, typ := range p.instanceList {
		if iface, _ := typ.Underlying().(*types.Interface); iface != nil {
			iface.Complete()
		}
	}

	return pkgs, nil
}

type setConstraintArgs struct {
	t          *types.TypeParam
	constraint types.Type
}

type iimporter struct {
	version int
	ipath   string

	aliases bool
	shallow bool
	reportf ReportFunc // if non-nil, used to report bugs

	stringData  []byte
	stringCache map[uint64]string
	fileOffset  []uint64 // fileOffset[i] is offset in fileData for info about file encoded as i
	fileData    []byte
	fileCache   []*token.File // memoized decoding of file encoded as i
	pkgCache    map[uint64]*types.Package

	declData    []byte
	pkgIndex    map[*types.Package]map[string]uint64
	typCache    map[uint64]types.Type
	tparamIndex map[ident]types.Type

	fake          fakeFileSet
	interfaceList []*types.Interface

	// Workaround for the go/types bug golang/go#61561: instances produced during
	// instantiation may contain incomplete interfaces. Here we only complete the
	// underlying type of the instance, which is the most common case but doesn't
	// handle parameterized interface literals defined deeper in the type.
	instanceList []types.Type // instances for later completion (see golang/go#61561)

	// Arguments for calls to SetConstraint that are deferred due to recursive types
	later []setConstraintArgs

	indent int // for tracing support
}

func (p *iimporter) trace(format string, args ...interface{}) {
	if !trace {
		// Call sites should also be guarded, but having this check here allows
		// easily enabling/disabling debug trace statements.
		return
	}
	fmt.Printf(strings.Repeat("..", p.indent)+format+"\n", args...)
}

func (p *iimporter) doDecl(pkg *types.Package, name string) {
	if debug {
		p.trace("import decl %s", name)
		p.indent++
		defer func() {
			p.indent--
			p.trace("=> %s", name)
		}()
	}
	// See if we've already imported this declaration.
	if obj := pkg.Scope().Lookup(name); obj != nil {
		return
	}

	off, ok := p.pkgIndex[pkg][name]
	if !ok {
		// In deep mode, the index should be complete. In shallow
		// mode, we should have already recursively loaded necessary
		// dependencies so the above Lookup succeeds.
		errorf("%v.%v not in index", pkg, name)
	}

	r := &importReader{p: p, currPkg: pkg}
	r.declReader.Reset(p.declData[off:])

	r.obj(name)
}

func (p *iimporter) stringAt(off uint64) string {
	if s, ok := p.stringCache[off]; ok {
		return s
	}

	slen, n := binary.Uvarint(p.stringData[off:])
	if n <= 0 {
		errorf("varint failed")
	}
	spos := off + uint64(n)
	s := string(p.stringData[spos : spos+slen])
	p.stringCache[off] = s
	return s
}

func (p *iimporter) fileAt(index uint64) *token.File {
	file := p.fileCache[index]
	if file == nil {
		off := p.fileOffset[index]
		file = p.decodeFile(intReader{bytes.NewReader(p.fileData[off:]), p.ipath})
		p.fileCache[index] = file
	}
	return file
}

func (p *iimporter) decodeFile(rd intReader) *token.File {
	filename := p.stringAt(rd.uint64())
	size := int(rd.uint64())
	file := p.fake.fset.AddFile(filename, -1, size)

	// SetLines requires a nondecreasing sequence.
	// Because it is common for clients to derive the interval
	// [start, start+len(name)] from a start position, and we
	// want to ensure that the end offset is on the same line,
	// we fill in the gaps of the sparse encoding with values
	// that strictly increase by the largest possible amount.
	// This allows us to avoid having to record the actual end
	// offset of each needed line.

	lines := make([]int, int(rd.uint64()))
	var index, offset int
	for i, n := 0, int(rd.uint64()); i < n; i++ {
		index += int(rd.uint64())
		offset += int(rd.uint64())
		lines[index] = offset

		// Ensure monotonicity between points.
		for j := index - 1; j > 0 && lines[j] == 0; j-- {
			lines[j] = lines[j+1] - 1
		}
	}

	// Ensure monotonicity after last point.
	for j := len(lines) - 1; j > 0 && lines[j] == 0; j-- {
		size--
		lines[j] = size
	}

	if !file.SetLines(lines) {
		errorf("SetLines failed: %d", lines) // can't happen
	}
	return file
}

func (p *iimporter) pkgAt(off uint64) *types.Package {
	if pkg, ok := p.pkgCache[off]; ok {
		return pkg
	}
	path := p.stringAt(off)
	errorf("missing package %q in %q", path, p.ipath)
	return nil
}

func (p *iimporter) typAt(off uint64, base *types.Named) types.Type {
	if t, ok := p.typCache[off]; ok && canReuse(base, t) {
		return t
	}

	if off < predeclReserved {
		errorf("predeclared type missing from cache: %v", off)
	}

	r := &importReader{p: p}
	r.declReader.Reset(p.declData[off-predeclReserved:])
	t := r.doType(base)

	if canReuse(base, t) {
		p.typCache[off] = t
	}
	return t
}

// canReuse reports whether the type rhs on the RHS of the declaration for def
// may be re-used.
//
// Specifically, if def is non-nil and rhs is an interface type with methods, it
// may not be re-used because we have a convention of setting the receiver type
// for interface methods to def.
func canReuse(def *types.Named, rhs types.Type) bool {
	if def == nil {
		return true
	}
	iface, _ := aliases.Unalias(rhs).(*types.Interface)
	if iface == nil {
		return true
	}
	// Don't use iface.Empty() here as iface may not be complete.
	return iface.NumEmbeddeds() == 0 && iface.NumExplicitMethods() == 0
}

type importReader struct {
	p          *iimporter
	declReader bytes.Reader
	currPkg    *types.Package
	prevFile   string
	prevLine   int64
	prevColumn int64
}

func (r *importReader) obj(name string) {
	tag := r.byte()
	pos := r.pos()

	switch tag {
	case aliasTag:
		typ := r.typ()
		// TODO(adonovan): support generic aliases:
		// if tag == genericAliasTag {
		// 	tparams := r.tparamList()
		// 	alias.SetTypeParams(tparams)
		// }
<<<<<<< HEAD
		r.declare(aliases.NewAlias(pos, r.currPkg, name, typ))
=======
		r.declare(aliases.NewAlias(r.p.aliases, pos, r.currPkg, name, typ))
>>>>>>> 343ebb9f

	case constTag:
		typ, val := r.value()

		r.declare(types.NewConst(pos, r.currPkg, name, typ, val))

	case funcTag, genericFuncTag:
		var tparams []*types.TypeParam
		if tag == genericFuncTag {
			tparams = r.tparamList()
		}
		sig := r.signature(nil, nil, tparams)
		r.declare(types.NewFunc(pos, r.currPkg, name, sig))

	case typeTag, genericTypeTag:
		// Types can be recursive. We need to setup a stub
		// declaration before recursing.
		obj := types.NewTypeName(pos, r.currPkg, name, nil)
		named := types.NewNamed(obj, nil, nil)
		// Declare obj before calling r.tparamList, so the new type name is recognized
		// if used in the constraint of one of its own typeparams (see #48280).
		r.declare(obj)
		if tag == genericTypeTag {
			tparams := r.tparamList()
			named.SetTypeParams(tparams)
		}

		underlying := r.p.typAt(r.uint64(), named).Underlying()
		named.SetUnderlying(underlying)

		if !isInterface(underlying) {
			for n := r.uint64(); n > 0; n-- {
				mpos := r.pos()
				mname := r.ident()
				recv := r.param()

				// If the receiver has any targs, set those as the
				// rparams of the method (since those are the
				// typeparams being used in the method sig/body).
				_, recvNamed := typesinternal.ReceiverNamed(recv)
				targs := recvNamed.TypeArgs()
				var rparams []*types.TypeParam
				if targs.Len() > 0 {
					rparams = make([]*types.TypeParam, targs.Len())
					for i := range rparams {
						rparams[i] = aliases.Unalias(targs.At(i)).(*types.TypeParam)
					}
				}
				msig := r.signature(recv, rparams, nil)

				named.AddMethod(types.NewFunc(mpos, r.currPkg, mname, msig))
			}
		}

	case typeParamTag:
		// We need to "declare" a typeparam in order to have a name that
		// can be referenced recursively (if needed) in the type param's
		// bound.
		if r.p.version < iexportVersionGenerics {
			errorf("unexpected type param type")
		}
		name0 := tparamName(name)
		tn := types.NewTypeName(pos, r.currPkg, name0, nil)
		t := types.NewTypeParam(tn, nil)

		// To handle recursive references to the typeparam within its
		// bound, save the partial type in tparamIndex before reading the bounds.
		id := ident{r.currPkg, name}
		r.p.tparamIndex[id] = t
		var implicit bool
		if r.p.version >= iexportVersionGo1_18 {
			implicit = r.bool()
		}
		constraint := r.typ()
		if implicit {
			iface, _ := aliases.Unalias(constraint).(*types.Interface)
			if iface == nil {
				errorf("non-interface constraint marked implicit")
			}
			iface.MarkImplicit()
		}
		// The constraint type may not be complete, if we
		// are in the middle of a type recursion involving type
		// constraints. So, we defer SetConstraint until we have
		// completely set up all types in ImportData.
		r.p.later = append(r.p.later, setConstraintArgs{t: t, constraint: constraint})

	case varTag:
		typ := r.typ()

		r.declare(types.NewVar(pos, r.currPkg, name, typ))

	default:
		errorf("unexpected tag: %v", tag)
	}
}

func (r *importReader) declare(obj types.Object) {
	obj.Pkg().Scope().Insert(obj)
}

func (r *importReader) value() (typ types.Type, val constant.Value) {
	typ = r.typ()
	if r.p.version >= iexportVersionGo1_18 {
		// TODO: add support for using the kind.
		_ = constant.Kind(r.int64())
	}

	switch b := typ.Underlying().(*types.Basic); b.Info() & types.IsConstType {
	case types.IsBoolean:
		val = constant.MakeBool(r.bool())

	case types.IsString:
		val = constant.MakeString(r.string())

	case types.IsInteger:
		var x big.Int
		r.mpint(&x, b)
		val = constant.Make(&x)

	case types.IsFloat:
		val = r.mpfloat(b)

	case types.IsComplex:
		re := r.mpfloat(b)
		im := r.mpfloat(b)
		val = constant.BinaryOp(re, token.ADD, constant.MakeImag(im))

	default:
		if b.Kind() == types.Invalid {
			val = constant.MakeUnknown()
			return
		}
		errorf("unexpected type %v", typ) // panics
		panic("unreachable")
	}

	return
}

func intSize(b *types.Basic) (signed bool, maxBytes uint) {
	if (b.Info() & types.IsUntyped) != 0 {
		return true, 64
	}

	switch b.Kind() {
	case types.Float32, types.Complex64:
		return true, 3
	case types.Float64, types.Complex128:
		return true, 7
	}

	signed = (b.Info() & types.IsUnsigned) == 0
	switch b.Kind() {
	case types.Int8, types.Uint8:
		maxBytes = 1
	case types.Int16, types.Uint16:
		maxBytes = 2
	case types.Int32, types.Uint32:
		maxBytes = 4
	default:
		maxBytes = 8
	}

	return
}

func (r *importReader) mpint(x *big.Int, typ *types.Basic) {
	signed, maxBytes := intSize(typ)

	maxSmall := 256 - maxBytes
	if signed {
		maxSmall = 256 - 2*maxBytes
	}
	if maxBytes == 1 {
		maxSmall = 256
	}

	n, _ := r.declReader.ReadByte()
	if uint(n) < maxSmall {
		v := int64(n)
		if signed {
			v >>= 1
			if n&1 != 0 {
				v = ^v
			}
		}
		x.SetInt64(v)
		return
	}

	v := -n
	if signed {
		v = -(n &^ 1) >> 1
	}
	if v < 1 || uint(v) > maxBytes {
		errorf("weird decoding: %v, %v => %v", n, signed, v)
	}
	b := make([]byte, v)
	io.ReadFull(&r.declReader, b)
	x.SetBytes(b)
	if signed && n&1 != 0 {
		x.Neg(x)
	}
}

func (r *importReader) mpfloat(typ *types.Basic) constant.Value {
	var mant big.Int
	r.mpint(&mant, typ)
	var f big.Float
	f.SetInt(&mant)
	if f.Sign() != 0 {
		f.SetMantExp(&f, int(r.int64()))
	}
	return constant.Make(&f)
}

func (r *importReader) ident() string {
	return r.string()
}

func (r *importReader) qualifiedIdent() (*types.Package, string) {
	name := r.string()
	pkg := r.pkg()
	return pkg, name
}

func (r *importReader) pos() token.Pos {
	if r.p.shallow {
		// precise offsets are encoded only in shallow mode
		return r.posv2()
	}
	if r.p.version >= iexportVersionPosCol {
		r.posv1()
	} else {
		r.posv0()
	}

	if r.prevFile == "" && r.prevLine == 0 && r.prevColumn == 0 {
		return token.NoPos
	}
	return r.p.fake.pos(r.prevFile, int(r.prevLine), int(r.prevColumn))
}

func (r *importReader) posv0() {
	delta := r.int64()
	if delta != deltaNewFile {
		r.prevLine += delta
	} else if l := r.int64(); l == -1 {
		r.prevLine += deltaNewFile
	} else {
		r.prevFile = r.string()
		r.prevLine = l
	}
}

func (r *importReader) posv1() {
	delta := r.int64()
	r.prevColumn += delta >> 1
	if delta&1 != 0 {
		delta = r.int64()
		r.prevLine += delta >> 1
		if delta&1 != 0 {
			r.prevFile = r.string()
		}
	}
}

func (r *importReader) posv2() token.Pos {
	file := r.uint64()
	if file == 0 {
		return token.NoPos
	}
	tf := r.p.fileAt(file - 1)
	return tf.Pos(int(r.uint64()))
}

func (r *importReader) typ() types.Type {
	return r.p.typAt(r.uint64(), nil)
}

func isInterface(t types.Type) bool {
	_, ok := aliases.Unalias(t).(*types.Interface)
	return ok
}

func (r *importReader) pkg() *types.Package { return r.p.pkgAt(r.uint64()) }
func (r *importReader) string() string      { return r.p.stringAt(r.uint64()) }

func (r *importReader) doType(base *types.Named) (res types.Type) {
	k := r.kind()
	if debug {
		r.p.trace("importing type %d (base: %s)", k, base)
		r.p.indent++
		defer func() {
			r.p.indent--
			r.p.trace("=> %s", res)
		}()
	}
	switch k {
	default:
		errorf("unexpected kind tag in %q: %v", r.p.ipath, k)
		return nil

	case aliasType, definedType:
		pkg, name := r.qualifiedIdent()
		r.p.doDecl(pkg, name)
		return pkg.Scope().Lookup(name).(*types.TypeName).Type()
	case pointerType:
		return types.NewPointer(r.typ())
	case sliceType:
		return types.NewSlice(r.typ())
	case arrayType:
		n := r.uint64()
		return types.NewArray(r.typ(), int64(n))
	case chanType:
		dir := chanDir(int(r.uint64()))
		return types.NewChan(dir, r.typ())
	case mapType:
		return types.NewMap(r.typ(), r.typ())
	case signatureType:
		r.currPkg = r.pkg()
		return r.signature(nil, nil, nil)

	case structType:
		r.currPkg = r.pkg()

		fields := make([]*types.Var, r.uint64())
		tags := make([]string, len(fields))
		for i := range fields {
			var field *types.Var
			if r.p.shallow {
				field, _ = r.objectPathObject().(*types.Var)
			}

			fpos := r.pos()
			fname := r.ident()
			ftyp := r.typ()
			emb := r.bool()
			tag := r.string()

			// Either this is not a shallow import, the field is local, or the
			// encoded objectPath failed to produce an object (a bug).
			//
			// Even in this last, buggy case, fall back on creating a new field. As
			// discussed in iexport.go, this is not correct, but mostly works and is
			// preferable to failing (for now at least).
			if field == nil {
				field = types.NewField(fpos, r.currPkg, fname, ftyp, emb)
			}

			fields[i] = field
			tags[i] = tag
		}
		return types.NewStruct(fields, tags)

	case interfaceType:
		r.currPkg = r.pkg()

		embeddeds := make([]types.Type, r.uint64())
		for i := range embeddeds {
			_ = r.pos()
			embeddeds[i] = r.typ()
		}

		methods := make([]*types.Func, r.uint64())
		for i := range methods {
			var method *types.Func
			if r.p.shallow {
				method, _ = r.objectPathObject().(*types.Func)
			}

			mpos := r.pos()
			mname := r.ident()

			// TODO(mdempsky): Matches bimport.go, but I
			// don't agree with this.
			var recv *types.Var
			if base != nil {
				recv = types.NewVar(token.NoPos, r.currPkg, "", base)
			}
			msig := r.signature(recv, nil, nil)

			if method == nil {
				method = types.NewFunc(mpos, r.currPkg, mname, msig)
			}
			methods[i] = method
		}

		typ := newInterface(methods, embeddeds)
		r.p.interfaceList = append(r.p.interfaceList, typ)
		return typ

	case typeParamType:
		if r.p.version < iexportVersionGenerics {
			errorf("unexpected type param type")
		}
		pkg, name := r.qualifiedIdent()
		id := ident{pkg, name}
		if t, ok := r.p.tparamIndex[id]; ok {
			// We're already in the process of importing this typeparam.
			return t
		}
		// Otherwise, import the definition of the typeparam now.
		r.p.doDecl(pkg, name)
		return r.p.tparamIndex[id]

	case instanceType:
		if r.p.version < iexportVersionGenerics {
			errorf("unexpected instantiation type")
		}
		// pos does not matter for instances: they are positioned on the original
		// type.
		_ = r.pos()
		len := r.uint64()
		targs := make([]types.Type, len)
		for i := range targs {
			targs[i] = r.typ()
		}
		baseType := r.typ()
		// The imported instantiated type doesn't include any methods, so
		// we must always use the methods of the base (orig) type.
		// TODO provide a non-nil *Environment
		t, _ := types.Instantiate(nil, baseType, targs, false)

		// Workaround for golang/go#61561. See the doc for instanceList for details.
		r.p.instanceList = append(r.p.instanceList, t)
		return t

	case unionType:
		if r.p.version < iexportVersionGenerics {
			errorf("unexpected instantiation type")
		}
		terms := make([]*types.Term, r.uint64())
		for i := range terms {
			terms[i] = types.NewTerm(r.bool(), r.typ())
		}
		return types.NewUnion(terms)
	}
}

func (r *importReader) kind() itag {
	return itag(r.uint64())
}

// objectPathObject is the inverse of exportWriter.objectPath.
//
// In shallow mode, certain fields and methods may need to be looked up in an
// imported package. See the doc for exportWriter.objectPath for a full
// explanation.
func (r *importReader) objectPathObject() types.Object {
	objPath := objectpath.Path(r.string())
	if objPath == "" {
		return nil
	}
	pkg := r.pkg()
	obj, err := objectpath.Object(pkg, objPath)
	if err != nil {
		if r.p.reportf != nil {
			r.p.reportf("failed to find object for objectPath %q: %v", objPath, err)
		}
	}
	return obj
}

func (r *importReader) signature(recv *types.Var, rparams []*types.TypeParam, tparams []*types.TypeParam) *types.Signature {
	params := r.paramList()
	results := r.paramList()
	variadic := params.Len() > 0 && r.bool()
	return types.NewSignatureType(recv, rparams, tparams, params, results, variadic)
}

func (r *importReader) tparamList() []*types.TypeParam {
	n := r.uint64()
	if n == 0 {
		return nil
	}
	xs := make([]*types.TypeParam, n)
	for i := range xs {
		// Note: the standard library importer is tolerant of nil types here,
		// though would panic in SetTypeParams.
		xs[i] = aliases.Unalias(r.typ()).(*types.TypeParam)
	}
	return xs
}

func (r *importReader) paramList() *types.Tuple {
	xs := make([]*types.Var, r.uint64())
	for i := range xs {
		xs[i] = r.param()
	}
	return types.NewTuple(xs...)
}

func (r *importReader) param() *types.Var {
	pos := r.pos()
	name := r.ident()
	typ := r.typ()
	return types.NewParam(pos, r.currPkg, name, typ)
}

func (r *importReader) bool() bool {
	return r.uint64() != 0
}

func (r *importReader) int64() int64 {
	n, err := binary.ReadVarint(&r.declReader)
	if err != nil {
		errorf("readVarint: %v", err)
	}
	return n
}

func (r *importReader) uint64() uint64 {
	n, err := binary.ReadUvarint(&r.declReader)
	if err != nil {
		errorf("readUvarint: %v", err)
	}
	return n
}

func (r *importReader) byte() byte {
	x, err := r.declReader.ReadByte()
	if err != nil {
		errorf("declReader.ReadByte: %v", err)
	}
	return x
}<|MERGE_RESOLUTION|>--- conflicted
+++ resolved
@@ -3,7 +3,7 @@
 // license that can be found in the LICENSE file.
 
 // Indexed package import.
-// See cmd/compile/internal/gc/iexport.go for the export data format.
+// See iexport.go for the export data format.
 
 // This file is a copy of $GOROOT/src/go/internal/gcimporter/iimport.go.
 
@@ -53,6 +53,7 @@
 	iexportVersionPosCol   = 1
 	iexportVersionGo1_18   = 2
 	iexportVersionGenerics = 2
+	iexportVersion         = iexportVersionGenerics
 
 	iexportVersionCurrent = 2
 )
@@ -540,7 +541,7 @@
 	if def == nil {
 		return true
 	}
-	iface, _ := aliases.Unalias(rhs).(*types.Interface)
+	iface, _ := types.Unalias(rhs).(*types.Interface)
 	if iface == nil {
 		return true
 	}
@@ -562,18 +563,14 @@
 	pos := r.pos()
 
 	switch tag {
-	case aliasTag:
+	case aliasTag, genericAliasTag:
+		var tparams []*types.TypeParam
+		if tag == genericAliasTag {
+			tparams = r.tparamList()
+		}
 		typ := r.typ()
-		// TODO(adonovan): support generic aliases:
-		// if tag == genericAliasTag {
-		// 	tparams := r.tparamList()
-		// 	alias.SetTypeParams(tparams)
-		// }
-<<<<<<< HEAD
-		r.declare(aliases.NewAlias(pos, r.currPkg, name, typ))
-=======
-		r.declare(aliases.NewAlias(r.p.aliases, pos, r.currPkg, name, typ))
->>>>>>> 343ebb9f
+		obj := aliases.NewAlias(r.p.aliases, pos, r.currPkg, name, typ, tparams)
+		r.declare(obj)
 
 	case constTag:
 		typ, val := r.value()
@@ -619,7 +616,7 @@
 				if targs.Len() > 0 {
 					rparams = make([]*types.TypeParam, targs.Len())
 					for i := range rparams {
-						rparams[i] = aliases.Unalias(targs.At(i)).(*types.TypeParam)
+						rparams[i] = types.Unalias(targs.At(i)).(*types.TypeParam)
 					}
 				}
 				msig := r.signature(recv, rparams, nil)
@@ -649,7 +646,7 @@
 		}
 		constraint := r.typ()
 		if implicit {
-			iface, _ := aliases.Unalias(constraint).(*types.Interface)
+			iface, _ := types.Unalias(constraint).(*types.Interface)
 			if iface == nil {
 				errorf("non-interface constraint marked implicit")
 			}
@@ -856,7 +853,7 @@
 }
 
 func isInterface(t types.Type) bool {
-	_, ok := aliases.Unalias(t).(*types.Interface)
+	_, ok := types.Unalias(t).(*types.Interface)
 	return ok
 }
 
@@ -866,7 +863,7 @@
 func (r *importReader) doType(base *types.Named) (res types.Type) {
 	k := r.kind()
 	if debug {
-		r.p.trace("importing type %d (base: %s)", k, base)
+		r.p.trace("importing type %d (base: %v)", k, base)
 		r.p.indent++
 		defer func() {
 			r.p.indent--
@@ -963,7 +960,7 @@
 			methods[i] = method
 		}
 
-		typ := newInterface(methods, embeddeds)
+		typ := types.NewInterfaceType(methods, embeddeds)
 		r.p.interfaceList = append(r.p.interfaceList, typ)
 		return typ
 
@@ -1055,7 +1052,7 @@
 	for i := range xs {
 		// Note: the standard library importer is tolerant of nil types here,
 		// though would panic in SetTypeParams.
-		xs[i] = aliases.Unalias(r.typ()).(*types.TypeParam)
+		xs[i] = types.Unalias(r.typ()).(*types.TypeParam)
 	}
 	return xs
 }
