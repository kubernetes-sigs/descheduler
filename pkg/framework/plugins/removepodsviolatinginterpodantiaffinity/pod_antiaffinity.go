/*
Copyright 2017 The Kubernetes Authors.

Licensed under the Apache License, Version 2.0 (the "License");
you may not use this file except in compliance with the License.
You may obtain a copy of the License at

    http://www.apache.org/licenses/LICENSE-2.0

Unless required by applicable law or agreed to in writing, software
distributed under the License is distributed on an "AS IS" BASIS,
WITHOUT WARRANTIES OR CONDITIONS OF ANY KIND, either express or implied.
See the License for the specific language governing permissions and
limitations under the License.
*/

package removepodsviolatinginterpodantiaffinity

import (
	"context"
	"fmt"

	"k8s.io/apimachinery/pkg/runtime"
	"k8s.io/apimachinery/pkg/util/sets"
	"sigs.k8s.io/descheduler/pkg/descheduler/evictions"
	podutil "sigs.k8s.io/descheduler/pkg/descheduler/pod"
	frameworktypes "sigs.k8s.io/descheduler/pkg/framework/types"
	"sigs.k8s.io/descheduler/pkg/utils"

	v1 "k8s.io/api/core/v1"
	metav1 "k8s.io/apimachinery/pkg/apis/meta/v1"
	"k8s.io/klog/v2"
)

const PluginName = "RemovePodsViolatingInterPodAntiAffinity"

// RemovePodsViolatingInterPodAntiAffinity evicts pods on the node which violate inter pod anti affinity
type RemovePodsViolatingInterPodAntiAffinity struct {
	handle    frameworktypes.Handle
	args      *RemovePodsViolatingInterPodAntiAffinityArgs
	podFilter podutil.FilterFunc
}

var _ frameworktypes.DeschedulePlugin = &RemovePodsViolatingInterPodAntiAffinity{}

// New builds plugin from its arguments while passing a handle
func New(args runtime.Object, handle frameworktypes.Handle) (frameworktypes.Plugin, error) {
	interPodAntiAffinityArgs, ok := args.(*RemovePodsViolatingInterPodAntiAffinityArgs)
	if !ok {
		return nil, fmt.Errorf("want args to be of type RemovePodsViolatingInterPodAntiAffinityArgs, got %T", args)
	}

	var includedNamespaces, excludedNamespaces sets.Set[string]
	if interPodAntiAffinityArgs.Namespaces != nil {
		includedNamespaces = sets.New(interPodAntiAffinityArgs.Namespaces.Include...)
		excludedNamespaces = sets.New(interPodAntiAffinityArgs.Namespaces.Exclude...)
	}

	podFilter, err := podutil.NewOptions().
		WithNamespaces(includedNamespaces).
		WithoutNamespaces(excludedNamespaces).
		WithLabelSelector(interPodAntiAffinityArgs.LabelSelector).
		BuildFilterFunc()
	if err != nil {
		return nil, fmt.Errorf("error initializing pod filter function: %v", err)
	}

	return &RemovePodsViolatingInterPodAntiAffinity{
		handle:    handle,
		podFilter: podFilter,
		args:      interPodAntiAffinityArgs,
	}, nil
}

// Name retrieves the plugin name
func (d *RemovePodsViolatingInterPodAntiAffinity) Name() string {
	return PluginName
}

<<<<<<< HEAD
func (d *RemovePodsViolatingInterPodAntiAffinity) Deschedule(ctx context.Context, nodes []*v1.Node) *framework.Status {
	podsList, err := d.handle.ClientSet().CoreV1().Pods("").List(ctx, metav1.ListOptions{})
	if err != nil {
		return &framework.Status{
			Err: fmt.Errorf("error listing all pods: %v", err),
		}
	}

	podsInANamespace := groupByNamespace(podsList)

	runningPodFilter := func(pod *v1.Pod) bool {
		return pod.Status.Phase != v1.PodSucceeded && pod.Status.Phase != v1.PodFailed
	}
	podsOnANode := groupByNodeName(podsList, podutil.WrapFilterFuncs(runningPodFilter, d.podFilter))

	nodeMap := createNodeMap(nodes)

loop:
	for _, node := range nodes {
		klog.V(1).InfoS("Processing node", "node", klog.KObj(node))
		pods := podsOnANode[node.Name]
		// sort the evict-able Pods based on priority, if there are multiple pods with same priority, they are sorted based on QoS tiers.
=======
func (d *RemovePodsViolatingInterPodAntiAffinity) Deschedule(ctx context.Context, nodes []*v1.Node) *frameworktypes.Status {
loop:
	for _, node := range nodes {
		klog.V(1).InfoS("Processing node", "node", klog.KObj(node))
		pods, err := podutil.ListPodsOnANode(node.Name, d.handle.GetPodsAssignedToNodeFunc(), d.podFilter)
		if err != nil {
			return &frameworktypes.Status{
				Err: fmt.Errorf("error listing pods: %v", err),
			}
		}
		// sort the evictable Pods based on priority, if there are multiple pods with same priority, they are sorted based on QoS tiers.
>>>>>>> e94a6f12
		podutil.SortPodsBasedOnPriorityLowToHigh(pods)
		totalPods := len(pods)
		for i := 0; i < totalPods; i++ {
			if checkPodsWithAntiAffinityExist(pods[i], podsInANamespace, nodeMap) && d.handle.Evictor().Filter(pods[i]) && d.handle.Evictor().PreEvictionFilter(pods[i]) {
				if d.handle.Evictor().Evict(ctx, pods[i], evictions.EvictOptions{}) {
					// Since the current pod is evicted all other pods which have anti-affinity with this
					// pod need not be evicted.
					// Update allPods.
					podsInANamespace = removePodFromNamespaceMap(pods[i], podsInANamespace)
					pods = append(pods[:i], pods[i+1:]...)
					i--
					totalPods--
				}
			}
			if d.handle.Evictor().NodeLimitExceeded(node) {
				continue loop
			}
		}
	}
	return nil
}

func removePodFromNamespaceMap(podToRemove *v1.Pod, podMap map[string][]*v1.Pod) map[string][]*v1.Pod {
	podList, ok := podMap[podToRemove.Namespace]
	if !ok {
		return podMap
	}
	for i := 0; i < len(podList); i++ {
		podToCheck := podList[i]
		if podToRemove.Name == podToCheck.Name {
			podMap[podToRemove.Namespace] = append(podList[:i], podList[i+1:]...)
			return podMap
		}
	}
	return podMap
}

func groupByNamespace(pods *v1.PodList) map[string][]*v1.Pod {
	m := make(map[string][]*v1.Pod)
	for i := 0; i < len(pods.Items); i++ {
		pod := &(pods.Items[i])
		m[pod.Namespace] = append(m[pod.Namespace], pod)
	}
	return m
}

func groupByNodeName(pods *v1.PodList, filter podutil.FilterFunc) map[string][]*v1.Pod {
	m := make(map[string][]*v1.Pod)
	if filter == nil {
		filter = func(p *v1.Pod) bool { return true }
	}
	for i := 0; i < len(pods.Items); i++ {
		pod := &(pods.Items[i])
		if filter(pod) {
			m[pod.Spec.NodeName] = append(m[pod.Spec.NodeName], pod)
		}
	}
	return m
}

func createNodeMap(nodes []*v1.Node) map[string]*v1.Node {
	m := make(map[string]*v1.Node, len(nodes))
	for _, node := range nodes {
		m[node.GetName()] = node
	}
	return m
}

// checkPodsWithAntiAffinityExist checks if there are other pods on the node that the current pod cannot tolerate.
func checkPodsWithAntiAffinityExist(pod *v1.Pod, pods map[string][]*v1.Pod, nodeMap map[string]*v1.Node) bool {
	affinity := pod.Spec.Affinity
	if affinity != nil && affinity.PodAntiAffinity != nil {
		for _, term := range getPodAntiAffinityTerms(affinity.PodAntiAffinity) {
			namespaces := utils.GetNamespacesFromPodAffinityTerm(pod, &term)
			selector, err := metav1.LabelSelectorAsSelector(term.LabelSelector)
			if err != nil {
				klog.ErrorS(err, "Unable to convert LabelSelector into Selector")
				return false
			}
			for _, namespace := range namespaces.List() {
				for _, existingPod := range pods[namespace] {
					if existingPod.Name != pod.Name && utils.PodMatchesTermsNamespaceAndSelector(existingPod, namespaces, selector) {
						node, ok := nodeMap[pod.Spec.NodeName]
						if !ok {
							continue
						}
						nodeHavingExistingPod, ok := nodeMap[existingPod.Spec.NodeName]
						if !ok {
							continue
						}
						if hasSameLabelValue(node, nodeHavingExistingPod, term.TopologyKey) {
							klog.V(1).InfoS("Found Pods violating PodAntiAffinity", "pod to evicted", klog.KObj(pod))
							return true
						}
					}
				}
			}
		}
	}
	return false
}

func hasSameLabelValue(node1, node2 *v1.Node, key string) bool {
	if node1.Name == node2.Name {
		return true
	}
	node1Labels := node1.Labels
	if node1Labels == nil {
		return false
	}
	node2Labels := node2.Labels
	if node2Labels == nil {
		return false
	}
	value1, ok := node1Labels[key]
	if !ok {
		return false
	}
	value2, ok := node2Labels[key]
	if !ok {
		return false
	}
	return value1 == value2
}

// getPodAntiAffinityTerms gets the antiaffinity terms for the given pod.
func getPodAntiAffinityTerms(podAntiAffinity *v1.PodAntiAffinity) (terms []v1.PodAffinityTerm) {
	if podAntiAffinity != nil {
		if len(podAntiAffinity.RequiredDuringSchedulingIgnoredDuringExecution) != 0 {
			terms = podAntiAffinity.RequiredDuringSchedulingIgnoredDuringExecution
		}
	}
	return terms
}<|MERGE_RESOLUTION|>--- conflicted
+++ resolved
@@ -29,7 +29,6 @@
 
 	v1 "k8s.io/api/core/v1"
 	metav1 "k8s.io/apimachinery/pkg/apis/meta/v1"
-	"k8s.io/klog/v2"
 )
 
 const PluginName = "RemovePodsViolatingInterPodAntiAffinity"
@@ -77,8 +76,7 @@
 	return PluginName
 }
 
-<<<<<<< HEAD
-func (d *RemovePodsViolatingInterPodAntiAffinity) Deschedule(ctx context.Context, nodes []*v1.Node) *framework.Status {
+func (d *RemovePodsViolatingInterPodAntiAffinity) Deschedule(ctx context.Context, nodes []*v1.Node) *frameworktypes.Status {
 	podsList, err := d.handle.ClientSet().CoreV1().Pods("").List(ctx, metav1.ListOptions{})
 	if err != nil {
 		return &framework.Status{
@@ -100,19 +98,6 @@
 		klog.V(1).InfoS("Processing node", "node", klog.KObj(node))
 		pods := podsOnANode[node.Name]
 		// sort the evict-able Pods based on priority, if there are multiple pods with same priority, they are sorted based on QoS tiers.
-=======
-func (d *RemovePodsViolatingInterPodAntiAffinity) Deschedule(ctx context.Context, nodes []*v1.Node) *frameworktypes.Status {
-loop:
-	for _, node := range nodes {
-		klog.V(1).InfoS("Processing node", "node", klog.KObj(node))
-		pods, err := podutil.ListPodsOnANode(node.Name, d.handle.GetPodsAssignedToNodeFunc(), d.podFilter)
-		if err != nil {
-			return &frameworktypes.Status{
-				Err: fmt.Errorf("error listing pods: %v", err),
-			}
-		}
-		// sort the evictable Pods based on priority, if there are multiple pods with same priority, they are sorted based on QoS tiers.
->>>>>>> e94a6f12
 		podutil.SortPodsBasedOnPriorityLowToHigh(pods)
 		totalPods := len(pods)
 		for i := 0; i < totalPods; i++ {
