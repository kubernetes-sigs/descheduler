/*
Copyright 2022 The Kubernetes Authors.
Licensed under the Apache License, Version 2.0 (the "License");
you may not use this file except in compliance with the License.
You may obtain a copy of the License at
    http://www.apache.org/licenses/LICENSE-2.0
Unless required by applicable law or agreed to in writing, software
distributed under the License is distributed on an "AS IS" BASIS,
WITHOUT WARRANTIES OR CONDITIONS OF ANY KIND, either express or implied.
See the License for the specific language governing permissions and
limitations under the License.
*/

package defaultevictor

import (
	"context"
	"fmt"
	"reflect"
	"slices"
	"testing"
	"time"

	v1 "k8s.io/api/core/v1"
	policyv1 "k8s.io/api/policy/v1"
	metav1 "k8s.io/apimachinery/pkg/apis/meta/v1"
	"k8s.io/apimachinery/pkg/runtime"
	"k8s.io/apimachinery/pkg/util/uuid"
	"k8s.io/client-go/informers"
	"k8s.io/client-go/kubernetes/fake"
	"k8s.io/klog/v2"
	"k8s.io/utils/ptr"
	"sigs.k8s.io/descheduler/pkg/api"
	evictionutils "sigs.k8s.io/descheduler/pkg/descheduler/evictions/utils"
	podutil "sigs.k8s.io/descheduler/pkg/descheduler/pod"
	frameworkfake "sigs.k8s.io/descheduler/pkg/framework/fake"
	frameworktypes "sigs.k8s.io/descheduler/pkg/framework/types"
	"sigs.k8s.io/descheduler/pkg/utils"
	"sigs.k8s.io/descheduler/test"
)

type testCase struct {
	description             string
	pods                    []*v1.Pod
	nodes                   []*v1.Node
	namespaces              []*v1.Namespace
	pdbs                    []*policyv1.PodDisruptionBudget
	evictFailedBarePods     bool
	evictLocalStoragePods   bool
	evictSystemCriticalPods bool
	ignorePvcPods           bool
	priorityThreshold       *int32
	nodeFit                 bool
	useNamespaceSelector    bool
	minReplicas             uint
	minPodAge               *metav1.Duration
	result                  bool
	ignorePodsWithoutPDB    bool
	podProtections          PodProtections
	noEvictionPolicy        NoEvictionPolicy
	pvcs                    []*v1.PersistentVolumeClaim
}

<<<<<<< HEAD
var namespace = "test"
var namespaceSelector = &metav1.LabelSelector{
	MatchLabels: map[string]string{
		"kubernetes.io/metadata.name": namespace,
	},
=======
func buildTestNode(name string, apply func(*v1.Node)) *v1.Node {
	return test.BuildTestNode(name, 1000, 2000, 13, apply)
}

func buildTestPod(name, nodeName string, apply func(*v1.Pod)) *v1.Pod {
	return test.BuildTestPod(name, 400, 0, nodeName, apply)
}

func newProtectedStorageClassesConfig(storageClassNames ...string) *PodProtectionsConfig {
	protectedClasses := make([]ProtectedStorageClass, len(storageClassNames))
	for i, name := range storageClassNames {
		protectedClasses[i] = ProtectedStorageClass{Name: name}
	}
	return &PodProtectionsConfig{
		PodsWithPVC: &PodsWithPVCConfig{
			ProtectedStorageClasses: protectedClasses,
		},
	}
>>>>>>> d558fa3a
}

func TestDefaultEvictorPreEvictionFilter(t *testing.T) {
	n1 := buildTestNode("node1", nil)

	nodeTaintKey := "hardware"
	nodeTaintValue := "gpu"

	nodeLabelKey := "datacenter"
	nodeLabelValue := "east"

	setNodeTaint := func(node *v1.Node) {
		node.Spec.Taints = []v1.Taint{
			{
				Key:    nodeTaintKey,
				Value:  nodeTaintValue,
				Effect: v1.TaintEffectNoSchedule,
			},
		}
	}

	setNodeLabel := func(node *v1.Node) {
		node.ObjectMeta.Labels = map[string]string{
			nodeLabelKey: nodeLabelValue,
		}
	}

	setPodNodeSelector := func(pod *v1.Pod) {
		pod.Spec.NodeSelector = map[string]string{
			nodeLabelKey: nodeLabelValue,
		}
	}

	testCases := []testCase{
		{
			description: "Pod with no tolerations running on normal node, all other nodes tainted",
			pods: []*v1.Pod{
				buildTestPod("p1", n1.Name, test.SetNormalOwnerRef),
			},
			nodes: []*v1.Node{
				buildTestNode("node2", setNodeTaint),
				buildTestNode("node3", setNodeTaint),
			},
			nodeFit: true,
		}, {
			description: "Pod with correct tolerations running on normal node, all other nodes tainted",
			pods: []*v1.Pod{
				buildTestPod("p1", n1.Name, func(pod *v1.Pod) {
					test.SetNormalOwnerRef(pod)
					pod.Spec.Tolerations = []v1.Toleration{
						{
							Key:    nodeTaintKey,
							Value:  nodeTaintValue,
							Effect: v1.TaintEffectNoSchedule,
						},
					}
				}),
			},
			nodes: []*v1.Node{
				buildTestNode("node2", setNodeTaint),
				buildTestNode("node3", setNodeTaint),
			},
			nodeFit: true,
			result:  true,
		}, {
			description: "Pod with incorrect node selector",
			pods: []*v1.Pod{
				buildTestPod("p1", n1.Name, func(pod *v1.Pod) {
					test.SetNormalOwnerRef(pod)
					pod.Spec.NodeSelector = map[string]string{
						nodeLabelKey: "fail",
					}
				}),
			},
			nodes: []*v1.Node{
				buildTestNode("node2", setNodeLabel),
				buildTestNode("node3", setNodeLabel),
			},
			nodeFit: true,
		}, {
			description: "Pod with correct node selector",
			pods: []*v1.Pod{
				buildTestPod("p1", n1.Name, func(pod *v1.Pod) {
					test.SetNormalOwnerRef(pod)
					setPodNodeSelector(pod)
				}),
			},
			nodes: []*v1.Node{
				buildTestNode("node2", setNodeLabel),
				buildTestNode("node3", setNodeLabel),
			},
			nodeFit: true,
			result:  true,
		}, {
			description: "Pod with correct node selector, but only available node doesn't have enough CPU",
			pods: []*v1.Pod{
				test.BuildTestPod("p1", 12, 8, n1.Name, func(pod *v1.Pod) {
					test.SetNormalOwnerRef(pod)
					setPodNodeSelector(pod)
				}),
			},
			nodes: []*v1.Node{
				test.BuildTestNode("node2-TEST", 10, 16, 10, setNodeLabel),
				test.BuildTestNode("node3-TEST", 10, 16, 10, setNodeLabel),
			},
			nodeFit: true,
		}, {
			description: "Pod with correct node selector, and one node has enough memory",
			pods: []*v1.Pod{
				test.BuildTestPod("p1", 12, 8, n1.Name, func(pod *v1.Pod) {
					test.SetNormalOwnerRef(pod)
					setPodNodeSelector(pod)
				}),
				test.BuildTestPod("node2-pod-10GB-mem", 20, 10, "node2", func(pod *v1.Pod) {
					pod.ObjectMeta.Labels = map[string]string{
						"test": "true",
					}
				}),
				test.BuildTestPod("node3-pod-10GB-mem", 20, 10, "node3", func(pod *v1.Pod) {
					pod.ObjectMeta.Labels = map[string]string{
						"test": "true",
					}
				}),
			},
			nodes: []*v1.Node{
				test.BuildTestNode("node2", 100, 16, 10, setNodeLabel),
				test.BuildTestNode("node3", 100, 20, 10, setNodeLabel),
			},
			nodeFit: true,
			result:  true,
		}, {
			description: "Pod with correct node selector, but both nodes don't have enough memory",
			pods: []*v1.Pod{
				test.BuildTestPod("p1", 12, 8, n1.Name, func(pod *v1.Pod) {
					test.SetNormalOwnerRef(pod)
					setPodNodeSelector(pod)
				}),
				test.BuildTestPod("node2-pod-10GB-mem", 10, 10, "node2", func(pod *v1.Pod) {
					pod.ObjectMeta.Labels = map[string]string{
						"test": "true",
					}
				}),
				test.BuildTestPod("node3-pod-10GB-mem", 10, 10, "node3", func(pod *v1.Pod) {
					pod.ObjectMeta.Labels = map[string]string{
						"test": "true",
					}
				}),
			},
			nodes: []*v1.Node{
				test.BuildTestNode("node2", 100, 16, 10, setNodeLabel),
				test.BuildTestNode("node3", 100, 16, 10, setNodeLabel),
			},
			nodeFit: true,
		}, {
			description: "Pod with incorrect node selector, but nodefit false, should still be evicted",
			pods: []*v1.Pod{
				buildTestPod("p1", n1.Name, func(pod *v1.Pod) {
					test.SetNormalOwnerRef(pod)
					pod.Spec.NodeSelector = map[string]string{
						nodeLabelKey: "fail",
					}
				}),
			},
			nodes: []*v1.Node{
				buildTestNode("node2", setNodeLabel),
				buildTestNode("node3", setNodeLabel),
			},
			result: true,
		},
		{
			description: "Pod with namespace matched namespace selector, should be evicted",
			pods: []*v1.Pod{
				test.BuildTestPod("p1", 400, 0, n1.Name, func(pod *v1.Pod) {
					pod.ObjectMeta.Namespace = namespace
					pod.ObjectMeta.OwnerReferences = test.GetNormalPodOwnerRefList()
					pod.Spec.NodeSelector = map[string]string{
						nodeLabelKey: nodeLabelValue,
					}
				}),
			},
			nodes: []*v1.Node{
				test.BuildTestNode("node2", 1000, 2000, 13, func(node *v1.Node) {
					node.ObjectMeta.Labels = map[string]string{
						nodeLabelKey: nodeLabelValue,
					}
				}),
				test.BuildTestNode("node3", 1000, 2000, 13, func(node *v1.Node) {
					node.ObjectMeta.Labels = map[string]string{
						nodeLabelKey: nodeLabelValue,
					}
				}),
			},
			namespaces: []*v1.Namespace{
				test.BuildTestNamespace("default"),
				test.BuildTestNamespace(namespace),
			},
			evictLocalStoragePods:   false,
			evictSystemCriticalPods: false,
			nodeFit:                 true,
			useNamespaceSelector:    true,
			result:                  true,
		},
		{
			description: "Pod with namespace does not matched namespace selector, should not be evicted",
			pods: []*v1.Pod{
				test.BuildTestPod("p1", 400, 0, n1.Name, func(pod *v1.Pod) {
					pod.ObjectMeta.OwnerReferences = test.GetNormalPodOwnerRefList()
					pod.Spec.NodeSelector = map[string]string{
						nodeLabelKey: "fail",
					}
				}),
			},
			nodes: []*v1.Node{
				test.BuildTestNode("node2", 1000, 2000, 13, func(node *v1.Node) {
					node.ObjectMeta.Labels = map[string]string{
						nodeLabelKey: nodeLabelValue,
					}
				}),
				test.BuildTestNode("node3", 1000, 2000, 13, func(node *v1.Node) {
					node.ObjectMeta.Labels = map[string]string{
						nodeLabelKey: nodeLabelValue,
					}
				}),
			},
			namespaces: []*v1.Namespace{
				test.BuildTestNamespace("default"),
				test.BuildTestNamespace(namespace),
			},
			evictLocalStoragePods:   false,
			evictSystemCriticalPods: false,
			nodeFit:                 true,
			useNamespaceSelector:    true,
			result:                  false,
		},
	}

	for _, test := range testCases {
		t.Run(test.description, func(t *testing.T) {
			ctx, cancel := context.WithCancel(context.Background())
			defer cancel()

			evictorPlugin, err := initializePlugin(ctx, test)
			if err != nil {
				t.Fatalf("Unable to initialize the plugin: %v", err)
			}

			result := evictorPlugin.(frameworktypes.EvictorPlugin).PreEvictionFilter(test.pods[0])
			if (result) != test.result {
				t.Errorf("Filter should return for pod %s %t, but it returns %t", test.pods[0].Name, test.result, result)
			}
		})
	}
}

func TestDefaultEvictorFilter(t *testing.T) {
	n1 := buildTestNode("node1", nil)
	lowPriority := int32(800)
	highPriority := int32(900)

	minPodAge := metav1.Duration{Duration: 50 * time.Minute}

	setNodeTaint := func(node *v1.Node) {
		node.Spec.Taints = []v1.Taint{
			{
				Key:    "hardware",
				Value:  "gpu",
				Effect: v1.TaintEffectNoSchedule,
			},
		}
	}

	setPodEvictAnnotation := func(pod *v1.Pod) {
		pod.Annotations = map[string]string{evictPodAnnotationKey: "true"}
	}

	setPodLocalStorage := func(pod *v1.Pod) {
		test.SetHostPathEmptyDirVolumeSource(pod)
	}

	setPodPVCVolumeWithFooClaimName := func(pod *v1.Pod) {
		pod.Spec.Volumes = []v1.Volume{
			{
				Name: "pvc",
				VolumeSource: v1.VolumeSource{
					PersistentVolumeClaim: &v1.PersistentVolumeClaimVolumeSource{ClaimName: "foo"},
				},
			},
		}
	}

	ownerRefUUID := uuid.NewUUID()

	testCases := []testCase{
		{
			description: "Failed pod eviction with no ownerRefs",
			pods: []*v1.Pod{
				buildTestPod("bare_pod_failed", n1.Name, func(pod *v1.Pod) {
					pod.Status.Phase = v1.PodFailed
				}),
			},
		},
		{
			description:         "Normal pod eviction with no ownerRefs and evictFailedBarePods enabled",
			pods:                []*v1.Pod{buildTestPod("bare_pod", n1.Name, nil)},
			evictFailedBarePods: true,
		},
		{
			description: "Failed pod eviction with no ownerRefs",
			pods: []*v1.Pod{
				buildTestPod("bare_pod_failed_but_can_be_evicted", n1.Name, func(pod *v1.Pod) {
					pod.Status.Phase = v1.PodFailed
				}),
			},
			evictFailedBarePods: true,
			result:              true,
		},
		{
			description: "Normal pod eviction with normal ownerRefs",
			pods: []*v1.Pod{
				buildTestPod("p1", n1.Name, test.SetNormalOwnerRef),
			},
			result: true,
		},
		{
			description: "Normal pod eviction with normal ownerRefs and " + evictPodAnnotationKey + " annotation",
			pods: []*v1.Pod{
				buildTestPod("p2", n1.Name, func(pod *v1.Pod) {
					setPodEvictAnnotation(pod)
					test.SetNormalOwnerRef(pod)
				}),
			},
			result: true,
		},
		{
			description: "Normal pod eviction with normal ownerRefs and " + evictionutils.SoftNoEvictionAnnotationKey + " annotation (preference)",
			pods: []*v1.Pod{
				buildTestPod("p2", n1.Name, func(pod *v1.Pod) {
					pod.Annotations = map[string]string{evictionutils.SoftNoEvictionAnnotationKey: ""}
					test.SetNormalOwnerRef(pod)
				}),
			},
			evictLocalStoragePods:   false,
			evictSystemCriticalPods: false,
			result:                  true,
		},
		{
			description: "Normal pod eviction with normal ownerRefs and " + evictionutils.SoftNoEvictionAnnotationKey + " annotation (mandatory)",
			pods: []*v1.Pod{
				buildTestPod("p2", n1.Name, func(pod *v1.Pod) {
					pod.Annotations = map[string]string{evictionutils.SoftNoEvictionAnnotationKey: ""}
					test.SetNormalOwnerRef(pod)
				}),
			},
			evictLocalStoragePods:   false,
			evictSystemCriticalPods: false,
			noEvictionPolicy:        MandatoryNoEvictionPolicy,
			result:                  false,
		},
		{
			description: "Normal pod eviction with replicaSet ownerRefs",
			pods: []*v1.Pod{
				buildTestPod("p3", n1.Name, test.SetNormalOwnerRef),
			},
			result: true,
		},
		{
			description: "Normal pod eviction with replicaSet ownerRefs and " + evictPodAnnotationKey + " annotation",
			pods: []*v1.Pod{
				buildTestPod("p4", n1.Name, func(pod *v1.Pod) {
					setPodEvictAnnotation(pod)
					test.SetRSOwnerRef(pod)
				}),
			},
			result: true,
		},
		{
			description: "Normal pod eviction with statefulSet ownerRefs",
			pods: []*v1.Pod{
				buildTestPod("p18", n1.Name, test.SetNormalOwnerRef),
			},
			result: true,
		},
		{
			description: "Normal pod eviction with statefulSet ownerRefs and " + evictPodAnnotationKey + " annotation",
			pods: []*v1.Pod{
				buildTestPod("p19", n1.Name, func(pod *v1.Pod) {
					setPodEvictAnnotation(pod)
					test.SetSSOwnerRef(pod)
				}),
			},
			result: true,
		},
		{
			description: "Pod not evicted because it is bound to a PV and evictLocalStoragePods = false",
			pods: []*v1.Pod{
				buildTestPod("p5", n1.Name, func(pod *v1.Pod) {
					test.SetNormalOwnerRef(pod)
					setPodLocalStorage(pod)
				}),
			},
		},
		{
			description: "Pod is evicted because it is bound to a PV and evictLocalStoragePods = true",
			pods: []*v1.Pod{
				buildTestPod("p6", n1.Name, func(pod *v1.Pod) {
					test.SetNormalOwnerRef(pod)
					setPodLocalStorage(pod)
				}),
			},
			evictLocalStoragePods: true,
			result:                true,
		},
		{
			description: "Pod is evicted because it is bound to a PV and evictLocalStoragePods = false, but it has scheduler.alpha.kubernetes.io/evict annotation",
			pods: []*v1.Pod{
				buildTestPod("p7", n1.Name, func(pod *v1.Pod) {
					setPodEvictAnnotation(pod)
					test.SetNormalOwnerRef(pod)
					setPodLocalStorage(pod)
				}),
			},
			result: true,
		},
		{
			description: "Pod not evicted because it is part of a daemonSet",
			pods: []*v1.Pod{
				buildTestPod("p8", n1.Name, func(pod *v1.Pod) {
					test.SetNormalOwnerRef(pod)
					pod.ObjectMeta.OwnerReferences = test.GetDaemonSetOwnerRefList()
				}),
			},
		},
		{
			description: "Pod is evicted because it is part of a daemonSet, but it has scheduler.alpha.kubernetes.io/evict annotation",
			pods: []*v1.Pod{
				buildTestPod("p9", n1.Name, func(pod *v1.Pod) {
					setPodEvictAnnotation(pod)
					pod.ObjectMeta.OwnerReferences = test.GetDaemonSetOwnerRefList()
				}),
			},
			result: true,
		},
		{
			description: "Pod not evicted because it is a mirror poddsa",
			pods: []*v1.Pod{
				buildTestPod("p10", n1.Name, func(pod *v1.Pod) {
					test.SetNormalOwnerRef(pod)
					test.SetMirrorPodAnnotation(pod)
				}),
			},
		},
		{
			description: "Pod is evicted because it is a mirror pod, but it has scheduler.alpha.kubernetes.io/evict annotation",
			pods: []*v1.Pod{
				buildTestPod("p11", n1.Name, func(pod *v1.Pod) {
					test.SetNormalOwnerRef(pod)
					test.SetMirrorPodAnnotation(pod)
					pod.Annotations[evictPodAnnotationKey] = "true"
				}),
			},
			result: true,
		},
		{
			description: "Pod not evicted because it has system critical priority",
			pods: []*v1.Pod{
				buildTestPod("p12", n1.Name, func(pod *v1.Pod) {
					test.SetNormalOwnerRef(pod)
					test.SetPodPriority(pod, utils.SystemCriticalPriority)
				}),
			},
		},
		{
			description: "Pod is evicted because it has system critical priority, but it has scheduler.alpha.kubernetes.io/evict annotation",
			pods: []*v1.Pod{
				buildTestPod("p13", n1.Name, func(pod *v1.Pod) {
					test.SetNormalOwnerRef(pod)
					test.SetPodPriority(pod, utils.SystemCriticalPriority)
					pod.Annotations = map[string]string{
						evictPodAnnotationKey: "true",
					}
				}),
			},
			result: true,
		},
		{
			description: "Pod not evicted because it has a priority higher than the configured priority threshold",
			pods: []*v1.Pod{
				buildTestPod("p14", n1.Name, func(pod *v1.Pod) {
					test.SetNormalOwnerRef(pod)
					test.SetPodPriority(pod, highPriority)
				}),
			},
			priorityThreshold: &lowPriority,
		},
		{
			description: "Pod is evicted because it has a priority higher than the configured priority threshold, but it has scheduler.alpha.kubernetes.io/evict annotation",
			pods: []*v1.Pod{
				buildTestPod("p15", n1.Name, func(pod *v1.Pod) {
					test.SetNormalOwnerRef(pod)
					setPodEvictAnnotation(pod)
					test.SetPodPriority(pod, highPriority)
				}),
			},
			priorityThreshold: &lowPriority,
			result:            true,
		},
		{
			description: "Pod is evicted because it has system critical priority, but evictSystemCriticalPods = true",
			pods: []*v1.Pod{
				buildTestPod("p16", n1.Name, func(pod *v1.Pod) {
					test.SetNormalOwnerRef(pod)
					test.SetPodPriority(pod, utils.SystemCriticalPriority)
				}),
			},
			evictSystemCriticalPods: true,
			result:                  true,
		},
		{
			description: "Pod is evicted because it has system critical priority, but evictSystemCriticalPods = true and it has scheduler.alpha.kubernetes.io/evict annotation",
			pods: []*v1.Pod{
				buildTestPod("p16", n1.Name, func(pod *v1.Pod) {
					test.SetNormalOwnerRef(pod)
					setPodEvictAnnotation(pod)
					test.SetPodPriority(pod, utils.SystemCriticalPriority)
				}),
			},
			evictSystemCriticalPods: true,
			result:                  true,
		},
		{
			description: "Pod is evicted because it has a priority higher than the configured priority threshold, but evictSystemCriticalPods = true",
			pods: []*v1.Pod{
				buildTestPod("p17", n1.Name, func(pod *v1.Pod) {
					test.SetNormalOwnerRef(pod)
					test.SetPodPriority(pod, highPriority)
				}),
			},
			evictSystemCriticalPods: true,
			priorityThreshold:       &lowPriority,
			result:                  true,
		},
		{
			description: "Pod is evicted because it has a priority higher than the configured priority threshold, but evictSystemCriticalPods = true and it has scheduler.alpha.kubernetes.io/evict annotation",
			pods: []*v1.Pod{
				buildTestPod("p17", n1.Name, func(pod *v1.Pod) {
					test.SetNormalOwnerRef(pod)
					setPodEvictAnnotation(pod)
					test.SetPodPriority(pod, highPriority)
				}),
			},
			evictSystemCriticalPods: true,
			priorityThreshold:       &lowPriority,
			result:                  true,
		},
		{
			description: "Pod with no tolerations running on normal node, all other nodes tainted, no PreEvictionFilter, should ignore nodeFit",
			pods: []*v1.Pod{
				buildTestPod("p1", n1.Name, test.SetNormalOwnerRef),
			},
			nodes: []*v1.Node{
				buildTestNode("node2", setNodeTaint),
				buildTestNode("node3", setNodeTaint),
			},
			nodeFit: true,
			result:  true,
		},
		{
			description: "minReplicas of 2, owner with 2 replicas, evicts",
			pods: []*v1.Pod{
				test.BuildTestPod("p1", 1, 1, n1.Name, func(pod *v1.Pod) {
					test.SetNormalOwnerRef(pod)
					pod.ObjectMeta.OwnerReferences[0].UID = ownerRefUUID
				}),
				test.BuildTestPod("p2", 1, 1, n1.Name, func(pod *v1.Pod) {
					test.SetNormalOwnerRef(pod)
					pod.ObjectMeta.OwnerReferences[0].UID = ownerRefUUID
				}),
			},
			minReplicas: 2,
			result:      true,
		},
		{
			description: "minReplicas of 3, owner with 2 replicas, no eviction",
			pods: []*v1.Pod{
				test.BuildTestPod("p1", 1, 1, n1.Name, func(pod *v1.Pod) {
					test.SetNormalOwnerRef(pod)
					pod.ObjectMeta.OwnerReferences[0].UID = ownerRefUUID
				}),
				test.BuildTestPod("p2", 1, 1, n1.Name, func(pod *v1.Pod) {
					test.SetNormalOwnerRef(pod)
					pod.ObjectMeta.OwnerReferences[0].UID = ownerRefUUID
				}),
			},
			minReplicas: 3,
		},
		{
			description: "minReplicas of 2, multiple owners, no eviction",
			pods: []*v1.Pod{
				test.BuildTestPod("p1", 1, 1, n1.Name, func(pod *v1.Pod) {
					pod.ObjectMeta.OwnerReferences = append(test.GetNormalPodOwnerRefList(), test.GetNormalPodOwnerRefList()...)
					pod.ObjectMeta.OwnerReferences[0].UID = ownerRefUUID
				}),
				test.BuildTestPod("p2", 1, 1, n1.Name, func(pod *v1.Pod) {
					test.SetNormalOwnerRef(pod)
				}),
			},
			minReplicas: 2,
			result:      true,
		},
		{
			description: "minPodAge of 50, pod created 10 minutes ago, no eviction",
			pods: []*v1.Pod{
				test.BuildTestPod("p1", 1, 1, n1.Name, func(pod *v1.Pod) {
					test.SetNormalOwnerRef(pod)
					podStartTime := metav1.Now().Add(time.Minute * time.Duration(-10))
					pod.Status.StartTime = &metav1.Time{Time: podStartTime}
				}),
			},
			minPodAge: &minPodAge,
		},
		{
			description: "minPodAge of 50, pod created 60 minutes ago, evicts",
			pods: []*v1.Pod{
				test.BuildTestPod("p1", 1, 1, n1.Name, func(pod *v1.Pod) {
					test.SetNormalOwnerRef(pod)
					podStartTime := metav1.Now().Add(time.Minute * time.Duration(-60))
					pod.Status.StartTime = &metav1.Time{Time: podStartTime}
				}),
			},
			minPodAge: &minPodAge,
			result:    true,
		},
		{
			description: "nil minPodAge, pod created 60 minutes ago, evicts",
			pods: []*v1.Pod{
				test.BuildTestPod("p1", 1, 1, n1.Name, func(pod *v1.Pod) {
					test.SetNormalOwnerRef(pod)
					podStartTime := metav1.Now().Add(time.Minute * time.Duration(-60))
					pod.Status.StartTime = &metav1.Time{Time: podStartTime}
				}),
			},
			result: true,
		},
		{
			description: "ignorePodsWithoutPDB, pod with no PDBs, no eviction",
			pods: []*v1.Pod{
				test.BuildTestPod("p1", 1, 1, n1.Name, func(pod *v1.Pod) {
					test.SetNormalOwnerRef(pod)
					pod.Labels = map[string]string{
						"app": "foo",
					}
				}),
			},
			ignorePodsWithoutPDB: true,
		},
		{
			description: "ignorePodsWithoutPDB, pod with PDBs, evicts",
			pods: []*v1.Pod{
				test.BuildTestPod("p1", 1, 1, n1.Name, func(pod *v1.Pod) {
					test.SetNormalOwnerRef(pod)
					pod.Labels = map[string]string{
						"app": "foo",
					}
				}),
			},
			pdbs: []*policyv1.PodDisruptionBudget{
				test.BuildTestPDB("pdb1", "foo"),
			},
			ignorePodsWithoutPDB: true,
			result:               true,
		},
		{
			description: "ignorePvcPods is set, pod with PVC, not evicts",
			pods: []*v1.Pod{
<<<<<<< HEAD
				test.BuildTestPod("p15", 400, 0, n1.Name, func(pod *v1.Pod) {
					pod.ObjectMeta.OwnerReferences = test.GetNormalPodOwnerRefList()
					pod.Spec.Volumes = []v1.Volume{
						{
							Name: "pvc", VolumeSource: v1.VolumeSource{
							PersistentVolumeClaim: &v1.PersistentVolumeClaimVolumeSource{ClaimName: "foo"},
						},
						},
					}
=======
				buildTestPod("p15", n1.Name, func(pod *v1.Pod) {
					test.SetNormalOwnerRef(pod)
					setPodPVCVolumeWithFooClaimName(pod)
>>>>>>> d558fa3a
				}),
			},
			ignorePvcPods: true,
		},
		{
			description: "ignorePvcPods is not set, pod with PVC, evicts",
			pods: []*v1.Pod{
<<<<<<< HEAD
				test.BuildTestPod("p15", 400, 0, n1.Name, func(pod *v1.Pod) {
					pod.ObjectMeta.OwnerReferences = test.GetNormalPodOwnerRefList()
					pod.Spec.Volumes = []v1.Volume{
						{
							Name: "pvc", VolumeSource: v1.VolumeSource{
							PersistentVolumeClaim: &v1.PersistentVolumeClaimVolumeSource{ClaimName: "foo"},
						},
						},
					}
=======
				buildTestPod("p15", n1.Name, func(pod *v1.Pod) {
					test.SetNormalOwnerRef(pod)
					setPodPVCVolumeWithFooClaimName(pod)
>>>>>>> d558fa3a
				}),
			},
			result: true,
		},
		{
			description: "Pod with local storage is evicted because 'PodsWithLocalStorage' is in DefaultDisabled",
			pods: []*v1.Pod{
				buildTestPod("p18", n1.Name, func(pod *v1.Pod) {
					test.SetNormalOwnerRef(pod)
					pod.Spec.Volumes = []v1.Volume{
						{
							Name: "local-storage", VolumeSource: v1.VolumeSource{
							EmptyDir: &v1.EmptyDirVolumeSource{},
						},
						},
					}
				}),
			},
			podProtections: PodProtections{
				DefaultDisabled: []PodProtection{PodsWithLocalStorage},
			},
			result: true,
		},
		{
			description: "DaemonSet pod is evicted because 'DaemonSetPods' is in DefaultDisabled",
			pods: []*v1.Pod{
				buildTestPod("p19", n1.Name, func(pod *v1.Pod) {
					pod.ObjectMeta.OwnerReferences = []metav1.OwnerReference{
						{
							Kind: "DaemonSet",
							Name: "daemonset-test",
							UID:  "daemonset-uid",
						},
					}
				}),
			},
			podProtections: PodProtections{
				DefaultDisabled: []PodProtection{DaemonSetPods},
			},
			result: true,
		},
		{
			description: "Pod with PVC is not evicted because 'PodsWithPVC' is in ExtraEnabled",
			pods: []*v1.Pod{
<<<<<<< HEAD
				test.BuildTestPod("p20", 400, 0, n1.Name, func(pod *v1.Pod) {
					pod.ObjectMeta.OwnerReferences = test.GetNormalPodOwnerRefList()
					pod.Spec.Volumes = []v1.Volume{
						{
							Name: "pvc", VolumeSource: v1.VolumeSource{
							PersistentVolumeClaim: &v1.PersistentVolumeClaimVolumeSource{ClaimName: "foo"},
						},
						},
					}
=======
				buildTestPod("p20", n1.Name, func(pod *v1.Pod) {
					test.SetNormalOwnerRef(pod)
					setPodPVCVolumeWithFooClaimName(pod)
>>>>>>> d558fa3a
				}),
			},
			podProtections: PodProtections{
				ExtraEnabled: []PodProtection{PodsWithPVC},
			},
			result: false,
		},
		{
			description: "Pod without PDB is not evicted because 'PodsWithoutPDB' is in ExtraEnabled",
			pods: []*v1.Pod{
				buildTestPod("p21", n1.Name, test.SetNormalOwnerRef),
			},
			podProtections: PodProtections{
				ExtraEnabled: []PodProtection{PodsWithoutPDB},
			},
			result: false,
		},
		{
			description: "Pod with ResourceClaims is not evicted because 'PodsWithResourceClaims' is in ExtraEnabled",
			pods: []*v1.Pod{
				buildTestPod("p20", n1.Name, func(pod *v1.Pod) {
					test.SetNormalOwnerRef(pod)
					pod.Spec.ResourceClaims = []v1.PodResourceClaim{
						{
							Name:              "test-claim",
							ResourceClaimName: ptr.To("test-resource-claim"),
						},
					}
				}),
			},
			podProtections: PodProtections{
				ExtraEnabled: []PodProtection{PodsWithResourceClaims},
			},
			result: false,
		},
		{
			description: "Pod using StorageClass is not evicted because 'PodsWithPVC' is in ExtraEnabled",
			pods: []*v1.Pod{
<<<<<<< HEAD
				test.BuildTestPod("p23", 400, 0, n1.Name, func(pod *v1.Pod) {
					pod.ObjectMeta.OwnerReferences = test.GetNormalPodOwnerRefList()
					pod.Spec.Volumes = []v1.Volume{
						{
							Name: "pvc", VolumeSource: v1.VolumeSource{
							PersistentVolumeClaim: &v1.PersistentVolumeClaimVolumeSource{
								ClaimName: "foo",
							},
						},
						},
					}
=======
				buildTestPod("p23", n1.Name, func(pod *v1.Pod) {
					test.SetNormalOwnerRef(pod)
					setPodPVCVolumeWithFooClaimName(pod)
>>>>>>> d558fa3a
				}),
			},
			podProtections: PodProtections{
				ExtraEnabled: []PodProtection{PodsWithPVC},
				Config:       newProtectedStorageClassesConfig("standard"),
			},
			pvcs: []*v1.PersistentVolumeClaim{
				test.BuildTestPVC("foo", "standard"),
			},
			result: false,
		},
		{
			description: "Pod using unprotected StorageClass is evicted even though 'PodsWithPVC' is in ExtraEnabled",
			pods: []*v1.Pod{
<<<<<<< HEAD
				test.BuildTestPod("p24", 400, 0, n1.Name, func(pod *v1.Pod) {
					pod.ObjectMeta.OwnerReferences = test.GetNormalPodOwnerRefList()
					pod.Spec.Volumes = []v1.Volume{
						{
							Name: "pvc", VolumeSource: v1.VolumeSource{
							PersistentVolumeClaim: &v1.PersistentVolumeClaimVolumeSource{
								ClaimName: "foo",
							},
						},
						},
					}
=======
				buildTestPod("p24", n1.Name, func(pod *v1.Pod) {
					test.SetNormalOwnerRef(pod)
					setPodPVCVolumeWithFooClaimName(pod)
>>>>>>> d558fa3a
				}),
			},
			podProtections: PodProtections{
				ExtraEnabled: []PodProtection{PodsWithPVC},
				Config:       newProtectedStorageClassesConfig("protected"),
			},
			pvcs: []*v1.PersistentVolumeClaim{
				test.BuildTestPVC("foo", "unprotected"),
			},
			result: true,
		},
		{
			description: "Pod using unexisting PVC is not evicted because we cannot determine if storage class is protected or not",
			pods: []*v1.Pod{
<<<<<<< HEAD
				test.BuildTestPod("p25", 400, 0, n1.Name, func(pod *v1.Pod) {
					pod.ObjectMeta.OwnerReferences = test.GetNormalPodOwnerRefList()
					pod.Spec.Volumes = []v1.Volume{
						{
							Name: "pvc", VolumeSource: v1.VolumeSource{
							PersistentVolumeClaim: &v1.PersistentVolumeClaimVolumeSource{
								ClaimName: "foo",
							},
						},
						},
					}
=======
				buildTestPod("p25", n1.Name, func(pod *v1.Pod) {
					test.SetNormalOwnerRef(pod)
					setPodPVCVolumeWithFooClaimName(pod)
>>>>>>> d558fa3a
				}),
			},
			podProtections: PodProtections{
				ExtraEnabled: []PodProtection{PodsWithPVC},
				Config:       newProtectedStorageClassesConfig("protected"),
			},
			pvcs:   []*v1.PersistentVolumeClaim{},
			result: false,
		},
		{
			description: "Pod using protected and unprotected StorageClasses is not evicted",
			pods: []*v1.Pod{
				buildTestPod("p26", n1.Name, func(pod *v1.Pod) {
					test.SetNormalOwnerRef(pod)
					pod.Spec.Volumes = []v1.Volume{
						{
							Name: "protected-pvc", VolumeSource: v1.VolumeSource{
							PersistentVolumeClaim: &v1.PersistentVolumeClaimVolumeSource{
								ClaimName: "protected",
							},
						},
						},
						{
							Name: "unprotected-pvc", VolumeSource: v1.VolumeSource{
							PersistentVolumeClaim: &v1.PersistentVolumeClaimVolumeSource{
								ClaimName: "unprotected",
							},
						},
						},
					}
				}),
			},
			podProtections: PodProtections{
				ExtraEnabled: []PodProtection{PodsWithPVC},
				Config:       newProtectedStorageClassesConfig("protected"),
			},
			pvcs: []*v1.PersistentVolumeClaim{
				test.BuildTestPVC("protected", "protected"),
				test.BuildTestPVC("unprotected", "unprotected"),
			},
			result: false,
		},
	}

	for _, test := range testCases {
		t.Run(test.description, func(t *testing.T) {
			ctx, cancel := context.WithCancel(context.Background())
			defer cancel()

			evictorPlugin, err := initializePlugin(ctx, test)
			if err != nil {
				t.Fatalf("Unable to initialize the plugin: %v", err)
			}

			result := evictorPlugin.(frameworktypes.EvictorPlugin).Filter(test.pods[0])
			if (result) != test.result {
				t.Errorf("Filter should return for pod %s %t, but it returns %t", test.pods[0].Name, test.result, result)
			}
		})
	}
}

func TestReinitialization(t *testing.T) {
	n1 := buildTestNode("node1", nil)
	ownerRefUUID := uuid.NewUUID()

	testCases := []testCase{
		{
			description: "minReplicas of 2, multiple owners, eviction",
			pods: []*v1.Pod{
				test.BuildTestPod("p1", 1, 1, n1.Name, func(pod *v1.Pod) {
					pod.ObjectMeta.OwnerReferences = append(test.GetNormalPodOwnerRefList(), test.GetNormalPodOwnerRefList()...)
					pod.ObjectMeta.OwnerReferences[0].UID = ownerRefUUID
				}),
				test.BuildTestPod("p2", 1, 1, n1.Name, func(pod *v1.Pod) {
					test.SetNormalOwnerRef(pod)
				}),
			},
			minReplicas: 2,
			result:      true,
		},
	}

	for _, test := range testCases {
		t.Run(test.description, func(t *testing.T) {
			ctx, cancel := context.WithCancel(context.Background())
			defer cancel()

			evictorPlugin, err := initializePlugin(ctx, test)
			if err != nil {
				t.Fatalf("Unable to initialize the plugin: %v", err)
			}

			defaultEvictor, ok := evictorPlugin.(*DefaultEvictor)
			if !ok {
				t.Fatalf("Unable to initialize as a DefaultEvictor plugin")
			}
			_, err = New(ctx, defaultEvictor.args, defaultEvictor.handle)
			if err != nil {
				t.Fatalf("Unable to reinitialize the plugin: %v", err)
			}
		})
	}
}

func initializePlugin(ctx context.Context, test testCase) (frameworktypes.Plugin, error) {
	var objs []runtime.Object

	for _, node := range test.nodes {
		objs = append(objs, node)
	}

	for _, pod := range test.pods {
		objs = append(objs, pod)
	}
	for _, pdb := range test.pdbs {
		objs = append(objs, pdb)
	}
	for _, pvc := range test.pvcs {
		objs = append(objs, pvc)
	}

	for _, ns := range test.namespaces {
		objs = append(objs, ns)
	}

	fakeClient := fake.NewSimpleClientset(objs...)

	sharedInformerFactory := informers.NewSharedInformerFactory(fakeClient, 0)
	podInformer := sharedInformerFactory.Core().V1().Pods().Informer()
	_ = sharedInformerFactory.Policy().V1().PodDisruptionBudgets().Lister()
	_ = sharedInformerFactory.Core().V1().PersistentVolumeClaims().Lister()
	_ = sharedInformerFactory.Core().V1().Namespaces().Lister()
	getPodsAssignedToNode, err := podutil.BuildGetPodsAssignedToNodeFunc(podInformer)
	if err != nil {
		return nil, fmt.Errorf("build get pods assigned to node function error: %v", err)
	}

	sharedInformerFactory.Start(ctx.Done())
	sharedInformerFactory.WaitForCacheSync(ctx.Done())

	defaultEvictorArgs := &DefaultEvictorArgs{
		EvictLocalStoragePods:   test.evictLocalStoragePods,
		EvictSystemCriticalPods: test.evictSystemCriticalPods,
		IgnorePvcPods:           test.ignorePvcPods,
		EvictFailedBarePods:     test.evictFailedBarePods,
		PriorityThreshold: &api.PriorityThreshold{
			Value: test.priorityThreshold,
		},
		NodeFit:              test.nodeFit,
		MinReplicas:          test.minReplicas,
		MinPodAge:            test.minPodAge,
		IgnorePodsWithoutPDB: test.ignorePodsWithoutPDB,
		NoEvictionPolicy:     test.noEvictionPolicy,
		PodProtections:       test.podProtections,
	}

	if test.useNamespaceSelector {
		defaultEvictorArgs.NamespaceLabelSelector = namespaceSelector
	}

	evictorPlugin, err := New(
		ctx,
		defaultEvictorArgs,
		&frameworkfake.HandleImpl{
			ClientsetImpl:                 fakeClient,
			GetPodsAssignedToNodeFuncImpl: getPodsAssignedToNode,
			SharedInformerFactoryImpl:     sharedInformerFactory,
		})
	if err != nil {
		return nil, fmt.Errorf("unable to initialize the plugin: %v", err)
	}

	return evictorPlugin, nil
}

func TestGetEffectivePodProtections_TableDriven(t *testing.T) {
	// Prepare the default set for easy reference
	defaultSet := defaultPodProtections

	tests := []struct {
		name       string
		args       *DefaultEvictorArgs
		wantResult []PodProtection
	}{
		{
			name: "NewConfig_EmptyConfig_ReturnsDefault",
			args: &DefaultEvictorArgs{
				PodProtections: PodProtections{
					DefaultDisabled: []PodProtection{},
					ExtraEnabled:    []PodProtection{},
				},
			},
			wantResult: defaultSet,
		},
		{
			name: "NewConfig_DisableOneDefault_ReturnsDefaultMinusOne",
			args: &DefaultEvictorArgs{
				PodProtections: PodProtections{
					DefaultDisabled: []PodProtection{PodsWithLocalStorage},
					ExtraEnabled:    []PodProtection{},
				},
			},
			wantResult: []PodProtection{DaemonSetPods, SystemCriticalPods, FailedBarePods},
		},
		{
			name: "NewConfig_DisableMultipleDefaults_ReturnsDefaultMinusMultiple",
			args: &DefaultEvictorArgs{
				PodProtections: PodProtections{
					DefaultDisabled: []PodProtection{DaemonSetPods, SystemCriticalPods},
					ExtraEnabled:    []PodProtection{},
				},
			},
			wantResult: []PodProtection{PodsWithLocalStorage, FailedBarePods},
		},
		{
			name: "NewConfig_EnableOneExtra_ReturnsDefaultPlusOne",
			args: &DefaultEvictorArgs{
				PodProtections: PodProtections{
					DefaultDisabled: []PodProtection{},
					ExtraEnabled:    []PodProtection{PodsWithPVC},
				},
			},
			wantResult: append(defaultSet, PodsWithPVC),
		},
		{
			name: "NewConfig_EnableMultipleExtra_ReturnsDefaultPlusMultiple",
			args: &DefaultEvictorArgs{
				PodProtections: PodProtections{
					DefaultDisabled: []PodProtection{},
					ExtraEnabled:    []PodProtection{PodsWithPVC, PodsWithoutPDB},
				},
			},
			wantResult: append(defaultSet, PodsWithPVC, PodsWithoutPDB),
		},
		{
			name: "NewConfig_DisableAndEnable_ReturnsModifiedSet",
			args: &DefaultEvictorArgs{
				PodProtections: PodProtections{
					DefaultDisabled: []PodProtection{FailedBarePods, DaemonSetPods},
					ExtraEnabled:    []PodProtection{PodsWithPVC},
				},
			},
			wantResult: []PodProtection{PodsWithLocalStorage, SystemCriticalPods, PodsWithPVC},
		},
		{
			name: "NewConfig_EnableOneExtra(PodsWithResourceClaims)_ReturnsDefaultPlusOne",
			args: &DefaultEvictorArgs{
				PodProtections: PodProtections{
					DefaultDisabled: []PodProtection{},
					ExtraEnabled:    []PodProtection{PodsWithResourceClaims},
				},
			},
			wantResult: append(defaultSet, PodsWithResourceClaims),
		},
		{
			name: "NewConfig_DisableAndEnable_ReturnsModifiedSet",
			args: &DefaultEvictorArgs{
				PodProtections: PodProtections{
					DefaultDisabled: []PodProtection{FailedBarePods, DaemonSetPods},
					ExtraEnabled:    []PodProtection{PodsWithPVC, PodsWithResourceClaims},
				},
			},
			wantResult: []PodProtection{PodsWithLocalStorage, SystemCriticalPods, PodsWithPVC, PodsWithResourceClaims},
		},
	}

	for _, tt := range tests {
		t.Run(tt.name, func(t *testing.T) {
			got := getEffectivePodProtections(tt.args)

			if !slicesEqualUnordered(tt.wantResult, got) {
				t.Errorf("getEffectivePodProtections() = %v, want %v", got, tt.wantResult)
			}
		})
	}
}

func slicesEqualUnordered(expected, actual []PodProtection) bool {
	if len(expected) != len(actual) {
		return false
	}
	for _, exp := range expected {
		if !slices.Contains(actual, exp) {
			return false
		}
	}
	for _, act := range actual {
		if !slices.Contains(expected, act) {
			return false
		}
	}
	return true
}

func Test_protectedPVCStorageClasses(t *testing.T) {
	tests := []struct {
		name     string
		args     *DefaultEvictorArgs
		expected []ProtectedStorageClass
	}{
		{
			name:     "no PodProtections config",
			args:     &DefaultEvictorArgs{},
			expected: nil,
		},
		{
			name: "no PodsWithPVC config",
			args: &DefaultEvictorArgs{
				PodProtections: PodProtections{
					Config: &PodProtectionsConfig{},
				},
			},
			expected: nil,
		},
		{
			name: "storage classes specified",
			args: &DefaultEvictorArgs{
				PodProtections: PodProtections{
					Config: newProtectedStorageClassesConfig("sc1", "sc2"),
				},
			},
			expected: []ProtectedStorageClass{
				{Name: "sc1"},
				{Name: "sc2"},
			},
		},
	}

	for _, test := range tests {
		t.Run(test.name, func(t *testing.T) {
			ev := &DefaultEvictor{
				logger: klog.NewKlogr(),
				args:   test.args,
			}
			result := protectedPVCStorageClasses(ev)
			if !reflect.DeepEqual(result, test.expected) {
				t.Errorf("Expected %v, got %v", test.expected, result)
			}
		})
	}
}

func TestMultipleProfilesWithDifferentNamespaceLabelSelectors(t *testing.T) {
	ctx, cancel := context.WithCancel(context.Background())
	defer cancel()
	node := test.BuildTestNode("node1", 1000, 2000, 10, nil)
	const (
		nsProdName    = "ns-prod"
		nsTestName    = "ns-test"
		nsBackendName = "ns-backend"
	)
	nsProd := test.BuildTestNamespace(nsProdName)
	nsProd.Labels["env"] = "prod"

	nsTest := test.BuildTestNamespace(nsTestName)
	nsTest.Labels["env"] = "test"

	nsBackend := test.BuildTestNamespace(nsBackendName)
	nsBackend.Labels["team"] = "backend"

	podInProd := test.BuildTestPod("pod-in-prod", 100, 100, node.Name, func(pod *v1.Pod) {
		pod.Namespace = nsProdName
		pod.ObjectMeta.OwnerReferences = test.GetNormalPodOwnerRefList()
	})

	podInTest := test.BuildTestPod("pod-in-test", 100, 100, node.Name, func(pod *v1.Pod) {
		pod.Namespace = nsTestName
		pod.ObjectMeta.OwnerReferences = test.GetNormalPodOwnerRefList()
	})

	podInBackend := test.BuildTestPod("pod-in-backend", 100, 100, node.Name, func(pod *v1.Pod) {
		pod.Namespace = nsBackendName
		pod.ObjectMeta.OwnerReferences = test.GetNormalPodOwnerRefList()
	})

	fakeClient := fake.NewClientset(node, nsProd, nsBackend, nsTest, podInProd, podInBackend, podInTest)
	sharedInformerFactory := informers.NewSharedInformerFactory(fakeClient, 0)

	_ = sharedInformerFactory.Core().V1().Namespaces().Lister()
	sharedInformerFactory.Start(ctx.Done())
	sharedInformerFactory.WaitForCacheSync(ctx.Done())

	// Create Profile 1: targets namespaces with env=prod
	profile1Args := &DefaultEvictorArgs{
		NamespaceLabelSelector: &metav1.LabelSelector{
			MatchLabels: map[string]string{
				"env": "prod",
			},
		},
	}

	getPodAssignedToNode, err := podutil.BuildGetPodsAssignedToNodeFunc(sharedInformerFactory.Core().V1().Pods().Informer())
	if err != nil {
		t.Fatalf("build get pods assigned to node function error: %v", err)
	}

	profile1Plugin, err := New(ctx, profile1Args, &frameworkfake.HandleImpl{
		ClientsetImpl:                 fakeClient,
		GetPodsAssignedToNodeFuncImpl: getPodAssignedToNode,
		SharedInformerFactoryImpl:     sharedInformerFactory,
	})
	if err != nil {
		t.Fatalf("unable to initialize profile1 plugin: %v", err)
	}

	profile2Args := &DefaultEvictorArgs{
		NamespaceLabelSelector: &metav1.LabelSelector{
			MatchLabels: map[string]string{
				"team": "backend",
			},
		},
	}
	profile2Plugin, err := New(ctx, profile2Args, &frameworkfake.HandleImpl{
		ClientsetImpl:                 fakeClient,
		GetPodsAssignedToNodeFuncImpl: getPodAssignedToNode,
		SharedInformerFactoryImpl:     sharedInformerFactory,
	})
	if err != nil {
		t.Fatalf("unable to initialize profile2 plugin: %v", err)
	}

	// Test Profile 1: evicts pods in ns-prod, reject others
	t.Run("profile1", func(t *testing.T) {
		profile1 := profile1Plugin.(*DefaultEvictor)

		if profile1.PreEvictionFilter(podInBackend) {
			t.Errorf("podInBackend should be rejected by profile1")
		}

		if profile1.PreEvictionFilter(podInTest) {
			t.Errorf("podInTest should be rejected by profile1")
		}

		if !profile1.PreEvictionFilter(podInProd) {
			t.Errorf("podInProd should not be rejected by profile1")
		}
	})

	// Test Profile 2: evicts pods in ns-backend, reject others
	t.Run("profile2", func(t *testing.T) {
		profile2 := profile2Plugin.(*DefaultEvictor)

		if profile2.PreEvictionFilter(podInProd) {
			t.Errorf("podInProd should be rejected by profile2")
		}

		if profile2.PreEvictionFilter(podInTest) {
			t.Errorf("podInTest should be rejected by profile2")
		}

		if !profile2.PreEvictionFilter(podInBackend) {
			t.Errorf("podInBackend should not be rejected by profile2")
		}
	})

}<|MERGE_RESOLUTION|>--- conflicted
+++ resolved
@@ -61,32 +61,31 @@
 	pvcs                    []*v1.PersistentVolumeClaim
 }
 
-<<<<<<< HEAD
+func buildTestNode(name string, apply func(*v1.Node)) *v1.Node {
+	return test.BuildTestNode(name, 1000, 2000, 13, apply)
+}
+
+func buildTestPod(name, nodeName string, apply func(*v1.Pod)) *v1.Pod {
+	return test.BuildTestPod(name, 400, 0, nodeName, apply)
+}
+
+func newProtectedStorageClassesConfig(storageClassNames ...string) *PodProtectionsConfig {
+	protectedClasses := make([]ProtectedStorageClass, len(storageClassNames))
+	for i, name := range storageClassNames {
+		protectedClasses[i] = ProtectedStorageClass{Name: name}
+	}
+	return &PodProtectionsConfig{
+		PodsWithPVC: &PodsWithPVCConfig{
+			ProtectedStorageClasses: protectedClasses,
+		},
+	}
+}
+
 var namespace = "test"
 var namespaceSelector = &metav1.LabelSelector{
 	MatchLabels: map[string]string{
 		"kubernetes.io/metadata.name": namespace,
 	},
-=======
-func buildTestNode(name string, apply func(*v1.Node)) *v1.Node {
-	return test.BuildTestNode(name, 1000, 2000, 13, apply)
-}
-
-func buildTestPod(name, nodeName string, apply func(*v1.Pod)) *v1.Pod {
-	return test.BuildTestPod(name, 400, 0, nodeName, apply)
-}
-
-func newProtectedStorageClassesConfig(storageClassNames ...string) *PodProtectionsConfig {
-	protectedClasses := make([]ProtectedStorageClass, len(storageClassNames))
-	for i, name := range storageClassNames {
-		protectedClasses[i] = ProtectedStorageClass{Name: name}
-	}
-	return &PodProtectionsConfig{
-		PodsWithPVC: &PodsWithPVCConfig{
-			ProtectedStorageClasses: protectedClasses,
-		},
-	}
->>>>>>> d558fa3a
 }
 
 func TestDefaultEvictorPreEvictionFilter(t *testing.T) {
@@ -761,21 +760,9 @@
 		{
 			description: "ignorePvcPods is set, pod with PVC, not evicts",
 			pods: []*v1.Pod{
-<<<<<<< HEAD
-				test.BuildTestPod("p15", 400, 0, n1.Name, func(pod *v1.Pod) {
-					pod.ObjectMeta.OwnerReferences = test.GetNormalPodOwnerRefList()
-					pod.Spec.Volumes = []v1.Volume{
-						{
-							Name: "pvc", VolumeSource: v1.VolumeSource{
-							PersistentVolumeClaim: &v1.PersistentVolumeClaimVolumeSource{ClaimName: "foo"},
-						},
-						},
-					}
-=======
 				buildTestPod("p15", n1.Name, func(pod *v1.Pod) {
 					test.SetNormalOwnerRef(pod)
 					setPodPVCVolumeWithFooClaimName(pod)
->>>>>>> d558fa3a
 				}),
 			},
 			ignorePvcPods: true,
@@ -783,21 +770,9 @@
 		{
 			description: "ignorePvcPods is not set, pod with PVC, evicts",
 			pods: []*v1.Pod{
-<<<<<<< HEAD
-				test.BuildTestPod("p15", 400, 0, n1.Name, func(pod *v1.Pod) {
-					pod.ObjectMeta.OwnerReferences = test.GetNormalPodOwnerRefList()
-					pod.Spec.Volumes = []v1.Volume{
-						{
-							Name: "pvc", VolumeSource: v1.VolumeSource{
-							PersistentVolumeClaim: &v1.PersistentVolumeClaimVolumeSource{ClaimName: "foo"},
-						},
-						},
-					}
-=======
 				buildTestPod("p15", n1.Name, func(pod *v1.Pod) {
 					test.SetNormalOwnerRef(pod)
 					setPodPVCVolumeWithFooClaimName(pod)
->>>>>>> d558fa3a
 				}),
 			},
 			result: true,
@@ -842,21 +817,9 @@
 		{
 			description: "Pod with PVC is not evicted because 'PodsWithPVC' is in ExtraEnabled",
 			pods: []*v1.Pod{
-<<<<<<< HEAD
-				test.BuildTestPod("p20", 400, 0, n1.Name, func(pod *v1.Pod) {
-					pod.ObjectMeta.OwnerReferences = test.GetNormalPodOwnerRefList()
-					pod.Spec.Volumes = []v1.Volume{
-						{
-							Name: "pvc", VolumeSource: v1.VolumeSource{
-							PersistentVolumeClaim: &v1.PersistentVolumeClaimVolumeSource{ClaimName: "foo"},
-						},
-						},
-					}
-=======
 				buildTestPod("p20", n1.Name, func(pod *v1.Pod) {
 					test.SetNormalOwnerRef(pod)
 					setPodPVCVolumeWithFooClaimName(pod)
->>>>>>> d558fa3a
 				}),
 			},
 			podProtections: PodProtections{
@@ -895,23 +858,9 @@
 		{
 			description: "Pod using StorageClass is not evicted because 'PodsWithPVC' is in ExtraEnabled",
 			pods: []*v1.Pod{
-<<<<<<< HEAD
-				test.BuildTestPod("p23", 400, 0, n1.Name, func(pod *v1.Pod) {
-					pod.ObjectMeta.OwnerReferences = test.GetNormalPodOwnerRefList()
-					pod.Spec.Volumes = []v1.Volume{
-						{
-							Name: "pvc", VolumeSource: v1.VolumeSource{
-							PersistentVolumeClaim: &v1.PersistentVolumeClaimVolumeSource{
-								ClaimName: "foo",
-							},
-						},
-						},
-					}
-=======
 				buildTestPod("p23", n1.Name, func(pod *v1.Pod) {
 					test.SetNormalOwnerRef(pod)
 					setPodPVCVolumeWithFooClaimName(pod)
->>>>>>> d558fa3a
 				}),
 			},
 			podProtections: PodProtections{
@@ -926,23 +875,9 @@
 		{
 			description: "Pod using unprotected StorageClass is evicted even though 'PodsWithPVC' is in ExtraEnabled",
 			pods: []*v1.Pod{
-<<<<<<< HEAD
-				test.BuildTestPod("p24", 400, 0, n1.Name, func(pod *v1.Pod) {
-					pod.ObjectMeta.OwnerReferences = test.GetNormalPodOwnerRefList()
-					pod.Spec.Volumes = []v1.Volume{
-						{
-							Name: "pvc", VolumeSource: v1.VolumeSource{
-							PersistentVolumeClaim: &v1.PersistentVolumeClaimVolumeSource{
-								ClaimName: "foo",
-							},
-						},
-						},
-					}
-=======
 				buildTestPod("p24", n1.Name, func(pod *v1.Pod) {
 					test.SetNormalOwnerRef(pod)
 					setPodPVCVolumeWithFooClaimName(pod)
->>>>>>> d558fa3a
 				}),
 			},
 			podProtections: PodProtections{
@@ -957,23 +892,9 @@
 		{
 			description: "Pod using unexisting PVC is not evicted because we cannot determine if storage class is protected or not",
 			pods: []*v1.Pod{
-<<<<<<< HEAD
-				test.BuildTestPod("p25", 400, 0, n1.Name, func(pod *v1.Pod) {
-					pod.ObjectMeta.OwnerReferences = test.GetNormalPodOwnerRefList()
-					pod.Spec.Volumes = []v1.Volume{
-						{
-							Name: "pvc", VolumeSource: v1.VolumeSource{
-							PersistentVolumeClaim: &v1.PersistentVolumeClaimVolumeSource{
-								ClaimName: "foo",
-							},
-						},
-						},
-					}
-=======
 				buildTestPod("p25", n1.Name, func(pod *v1.Pod) {
 					test.SetNormalOwnerRef(pod)
 					setPodPVCVolumeWithFooClaimName(pod)
->>>>>>> d558fa3a
 				}),
 			},
 			podProtections: PodProtections{
@@ -1081,11 +1002,9 @@
 
 func initializePlugin(ctx context.Context, test testCase) (frameworktypes.Plugin, error) {
 	var objs []runtime.Object
-
 	for _, node := range test.nodes {
 		objs = append(objs, node)
 	}
-
 	for _, pod := range test.pods {
 		objs = append(objs, pod)
 	}
