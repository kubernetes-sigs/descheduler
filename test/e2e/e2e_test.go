/*
Copyright 2017 The Kubernetes Authors.

Licensed under the Apache License, Version 2.0 (the "License");
you may not use this file except in compliance with the License.
You may obtain a copy of the License at

    http://www.apache.org/licenses/LICENSE-2.0

Unless required by applicable law or agreed to in writing, software
distributed under the License is distributed on an "AS IS" BASIS,
WITHOUT WARRANTIES OR CONDITIONS OF ANY KIND, either express or implied.
See the License for the specific language governing permissions and
limitations under the License.
*/

package e2e

import (
	"context"
	"math"
	"os"
	"sort"
	"strings"
	"testing"
	"time"

	v1 "k8s.io/api/core/v1"
	schedulingv1 "k8s.io/api/scheduling/v1"
	"k8s.io/apimachinery/pkg/api/resource"
	metav1 "k8s.io/apimachinery/pkg/apis/meta/v1"
	"k8s.io/apimachinery/pkg/labels"
	"k8s.io/apimachinery/pkg/util/wait"
	"k8s.io/client-go/informers"
	coreinformers "k8s.io/client-go/informers/core/v1"
	clientset "k8s.io/client-go/kubernetes"
	"k8s.io/klog/v2"

	"sigs.k8s.io/descheduler/cmd/descheduler/app/options"
	"sigs.k8s.io/descheduler/pkg/api"
	deschedulerapi "sigs.k8s.io/descheduler/pkg/api"
	"sigs.k8s.io/descheduler/pkg/descheduler"
	"sigs.k8s.io/descheduler/pkg/descheduler/client"
	"sigs.k8s.io/descheduler/pkg/descheduler/evictions"
	eutils "sigs.k8s.io/descheduler/pkg/descheduler/evictions/utils"
	nodeutil "sigs.k8s.io/descheduler/pkg/descheduler/node"
	podutil "sigs.k8s.io/descheduler/pkg/descheduler/pod"
	"sigs.k8s.io/descheduler/pkg/descheduler/strategies"
)

func MakePodSpec(priorityClassName string) v1.PodSpec {
	return v1.PodSpec{
		Containers: []v1.Container{{
			Name:            "pause",
			ImagePullPolicy: "Never",
			Image:           "kubernetes/pause",
			Ports:           []v1.ContainerPort{{ContainerPort: 80}},
			Resources: v1.ResourceRequirements{
				Limits: v1.ResourceList{
					v1.ResourceCPU:    resource.MustParse("100m"),
					v1.ResourceMemory: resource.MustParse("1000Mi"),
				},
				Requests: v1.ResourceList{
					v1.ResourceCPU:    resource.MustParse("100m"),
					v1.ResourceMemory: resource.MustParse("800Mi"),
				},
			},
		}},
		PriorityClassName: priorityClassName,
	}
}

// RcByNameContainer returns a ReplicationControoler with specified name and container
func RcByNameContainer(name, namespace string, replicas int32, labels map[string]string, gracePeriod *int64, priorityClassName string) *v1.ReplicationController {
	zeroGracePeriod := int64(0)

	// Add "name": name to the labels, overwriting if it exists.
	labels["name"] = name
	if gracePeriod == nil {
		gracePeriod = &zeroGracePeriod
	}
	return &v1.ReplicationController{
		TypeMeta: metav1.TypeMeta{
			Kind:       "ReplicationController",
			APIVersion: "v1",
		},
		ObjectMeta: metav1.ObjectMeta{
			Name:      name,
			Namespace: namespace,
		},
		Spec: v1.ReplicationControllerSpec{
			Replicas: func(i int32) *int32 { return &i }(replicas),
			Selector: map[string]string{
				"name": name,
			},
			Template: &v1.PodTemplateSpec{
				ObjectMeta: metav1.ObjectMeta{
					Labels: labels,
				},
				Spec: MakePodSpec(priorityClassName),
			},
		},
	}
}

// startEndToEndForLowNodeUtilization tests the lownode utilization strategy.
func startEndToEndForLowNodeUtilization(ctx context.Context, clientset clientset.Interface, nodeInformer coreinformers.NodeInformer, podEvictor *evictions.PodEvictor) {
	// Run descheduler.
	nodes, err := nodeutil.ReadyNodes(ctx, clientset, nodeInformer, "")
	if err != nil {
		klog.Fatalf("%v", err)
	}

	strategies.LowNodeUtilization(
		ctx,
		clientset,
		deschedulerapi.DeschedulerStrategy{
			Enabled: true,
			Params: &deschedulerapi.StrategyParameters{
				NodeResourceUtilizationThresholds: &deschedulerapi.NodeResourceUtilizationThresholds{
					Thresholds: deschedulerapi.ResourceThresholds{
						v1.ResourceMemory: 20,
						v1.ResourcePods:   20,
						v1.ResourceCPU:    85,
					},
					TargetThresholds: deschedulerapi.ResourceThresholds{
						v1.ResourceMemory: 20,
						v1.ResourcePods:   20,
						v1.ResourceCPU:    90,
					},
				},
			},
		},
		nodes,
		podEvictor,
	)

	time.Sleep(10 * time.Second)
}

func initializeClient(t *testing.T) (clientset.Interface, coreinformers.NodeInformer, chan struct{}) {
	clientSet, err := client.CreateClient(os.Getenv("KUBECONFIG"))
	if err != nil {
		t.Errorf("Error during client creation with %v", err)
	}

	stopChannel := make(chan struct{})

	sharedInformerFactory := informers.NewSharedInformerFactory(clientSet, 0)
	sharedInformerFactory.Start(stopChannel)
	sharedInformerFactory.WaitForCacheSync(stopChannel)

	nodeInformer := sharedInformerFactory.Core().V1().Nodes()

	return clientSet, nodeInformer, stopChannel
}

func TestLowNodeUtilization(t *testing.T) {
	ctx := context.Background()

	clientSet, nodeInformer, stopCh := initializeClient(t)
	defer close(stopCh)

	nodeList, err := clientSet.CoreV1().Nodes().List(ctx, metav1.ListOptions{})
	if err != nil {
		t.Errorf("Error listing node with %v", err)
	}

	var nodes []*v1.Node
	for i := range nodeList.Items {
		node := nodeList.Items[i]
		nodes = append(nodes, &node)
	}

	testNamespace := &v1.Namespace{ObjectMeta: metav1.ObjectMeta{Name: "e2e-" + strings.ToLower(t.Name())}}
	if _, err := clientSet.CoreV1().Namespaces().Create(ctx, testNamespace, metav1.CreateOptions{}); err != nil {
		t.Fatalf("Unable to create ns %v", testNamespace.Name)
	}
	defer clientSet.CoreV1().Namespaces().Delete(ctx, testNamespace.Name, metav1.DeleteOptions{})

	rc := RcByNameContainer("test-rc-node-utilization", testNamespace.Name, int32(15), map[string]string{"test": "node-utilization"}, nil, "")
	if _, err := clientSet.CoreV1().ReplicationControllers(rc.Namespace).Create(ctx, rc, metav1.CreateOptions{}); err != nil {
		t.Errorf("Error creating deployment %v", err)
	}

	evictPods(ctx, t, clientSet, nodeInformer, nodes, rc)
	deleteRC(ctx, t, clientSet, rc)
}

<<<<<<< HEAD
func runPodLifetimeStrategy(ctx context.Context, clientset clientset.Interface, nodeInformer coreinformers.NodeInformer, namespaces *deschedulerapi.Namespaces, priorityClass string, priority *int32, evictCritical bool) {
=======
func runPodLifetimeStrategy(
	ctx context.Context,
	clientset clientset.Interface,
	nodeInformer coreinformers.NodeInformer,
	namespaces *deschedulerapi.Namespaces,
	priorityClass string,
	priority *int32,
	labelSelector *metav1.LabelSelector,
) {
>>>>>>> 0a11b5a1
	// Run descheduler.
	evictionPolicyGroupVersion, err := eutils.SupportEviction(clientset)
	if err != nil || len(evictionPolicyGroupVersion) == 0 {
		klog.Fatalf("%v", err)
	}

	nodes, err := nodeutil.ReadyNodes(ctx, clientset, nodeInformer, "")
	if err != nil {
		klog.Fatalf("%v", err)
	}

	maxPodLifeTimeSeconds := uint(1)
	strategies.PodLifeTime(
		ctx,
		clientset,
		deschedulerapi.DeschedulerStrategy{
			Enabled: true,
			Params: &deschedulerapi.StrategyParameters{
				PodLifeTime:                &deschedulerapi.PodLifeTime{MaxPodLifeTimeSeconds: &maxPodLifeTimeSeconds},
				Namespaces:                 namespaces,
				ThresholdPriority:          priority,
				ThresholdPriorityClassName: priorityClass,
				LabelSelector:              labelSelector,
			},
		},
		nodes,
		evictions.NewPodEvictor(
			clientset,
			evictionPolicyGroupVersion,
			false,
			0,
			nodes,
			false,
			evictCritical,
			false,
		),
	)
}

func getPodNames(pods []v1.Pod) []string {
	names := []string{}
	for _, pod := range pods {
		names = append(names, pod.Name)
	}
	return names
}

func intersectStrings(lista, listb []string) []string {
	commonNames := []string{}

	for _, stra := range lista {
		for _, strb := range listb {
			if stra == strb {
				commonNames = append(commonNames, stra)
				break
			}
		}
	}

	return commonNames
}

// TODO(jchaloup): add testcases for two included/excluded namespaces

func TestNamespaceConstraintsInclude(t *testing.T) {
	ctx := context.Background()

	clientSet, nodeInformer, stopCh := initializeClient(t)
	defer close(stopCh)

	testNamespace := &v1.Namespace{ObjectMeta: metav1.ObjectMeta{Name: "e2e-" + strings.ToLower(t.Name())}}
	if _, err := clientSet.CoreV1().Namespaces().Create(ctx, testNamespace, metav1.CreateOptions{}); err != nil {
		t.Fatalf("Unable to create ns %v", testNamespace.Name)
	}
	defer clientSet.CoreV1().Namespaces().Delete(ctx, testNamespace.Name, metav1.DeleteOptions{})

	rc := RcByNameContainer("test-rc-podlifetime", testNamespace.Name, 5, map[string]string{"test": "podlifetime-include"}, nil, "")
	if _, err := clientSet.CoreV1().ReplicationControllers(rc.Namespace).Create(ctx, rc, metav1.CreateOptions{}); err != nil {
		t.Errorf("Error creating deployment %v", err)
	}
	defer deleteRC(ctx, t, clientSet, rc)

	// wait for a while so all the pods are at least few seconds older
	time.Sleep(5 * time.Second)

	// it's assumed all new pods are named differently from currently running -> no name collision
	podList, err := clientSet.CoreV1().Pods(rc.Namespace).List(ctx, metav1.ListOptions{LabelSelector: labels.SelectorFromSet(rc.Spec.Template.Labels).String()})
	if err != nil {
		t.Fatalf("Unable to list pods: %v", err)
	}

	if len(podList.Items) != 5 {
		t.Fatalf("Expected 5 replicas, got %v instead", len(podList.Items))
	}

	initialPodNames := getPodNames(podList.Items)
	sort.Strings(initialPodNames)
	t.Logf("Existing pods: %v", initialPodNames)

	t.Logf("set the strategy to delete pods from %v namespace", rc.Namespace)
	runPodLifetimeStrategy(ctx, clientSet, nodeInformer, &deschedulerapi.Namespaces{
		Include: []string{rc.Namespace},
<<<<<<< HEAD
	}, "", nil, false)
=======
	}, "", nil, nil)
>>>>>>> 0a11b5a1

	// All pods are supposed to be deleted, wait until all the old pods are deleted
	if err := wait.PollImmediate(time.Second, 20*time.Second, func() (bool, error) {
		podList, err := clientSet.CoreV1().Pods(rc.Namespace).List(ctx, metav1.ListOptions{LabelSelector: labels.SelectorFromSet(rc.Spec.Template.Labels).String()})
		if err != nil {
			return false, nil
		}

		includePodNames := getPodNames(podList.Items)
		// validate all pod were deleted
		if len(intersectStrings(initialPodNames, includePodNames)) > 0 {
			t.Logf("Waiting until %v pods get deleted", intersectStrings(initialPodNames, includePodNames))
			// check if there's at least one pod not in Terminating state
			for _, pod := range podList.Items {
				// In case podList contains newly created pods
				if len(intersectStrings(initialPodNames, []string{pod.Name})) == 0 {
					continue
				}
				if pod.DeletionTimestamp == nil {
					t.Logf("Pod %v not in terminating state", pod.Name)
					return false, nil
				}
			}
			t.Logf("All %v pods are terminating", intersectStrings(initialPodNames, includePodNames))
		}

		return true, nil
	}); err != nil {
		t.Fatalf("Error waiting for pods to be deleted: %v", err)
	}
}

func TestNamespaceConstraintsExclude(t *testing.T) {
	ctx := context.Background()

	clientSet, nodeInformer, stopCh := initializeClient(t)
	defer close(stopCh)

	testNamespace := &v1.Namespace{ObjectMeta: metav1.ObjectMeta{Name: "e2e-" + strings.ToLower(t.Name())}}
	if _, err := clientSet.CoreV1().Namespaces().Create(ctx, testNamespace, metav1.CreateOptions{}); err != nil {
		t.Fatalf("Unable to create ns %v", testNamespace.Name)
	}
	defer clientSet.CoreV1().Namespaces().Delete(ctx, testNamespace.Name, metav1.DeleteOptions{})

	rc := RcByNameContainer("test-rc-podlifetime", testNamespace.Name, 5, map[string]string{"test": "podlifetime-exclude"}, nil, "")
	if _, err := clientSet.CoreV1().ReplicationControllers(rc.Namespace).Create(ctx, rc, metav1.CreateOptions{}); err != nil {
		t.Errorf("Error creating deployment %v", err)
	}
	defer deleteRC(ctx, t, clientSet, rc)

	// wait for a while so all the pods are at least few seconds older
	time.Sleep(5 * time.Second)

	// it's assumed all new pods are named differently from currently running -> no name collision
	podList, err := clientSet.CoreV1().Pods(rc.Namespace).List(ctx, metav1.ListOptions{LabelSelector: labels.SelectorFromSet(rc.Spec.Template.Labels).String()})
	if err != nil {
		t.Fatalf("Unable to list pods: %v", err)
	}

	if len(podList.Items) != 5 {
		t.Fatalf("Expected 5 replicas, got %v instead", len(podList.Items))
	}

	initialPodNames := getPodNames(podList.Items)
	sort.Strings(initialPodNames)
	t.Logf("Existing pods: %v", initialPodNames)

	t.Logf("set the strategy to delete pods from namespaces except the %v namespace", rc.Namespace)
	runPodLifetimeStrategy(ctx, clientSet, nodeInformer, &deschedulerapi.Namespaces{
		Exclude: []string{rc.Namespace},
<<<<<<< HEAD
	}, "", nil, false)
=======
	}, "", nil, nil)
>>>>>>> 0a11b5a1

	t.Logf("Waiting 10s")
	time.Sleep(10 * time.Second)
	podList, err = clientSet.CoreV1().Pods(rc.Namespace).List(ctx, metav1.ListOptions{LabelSelector: labels.SelectorFromSet(rc.Spec.Template.Labels).String()})
	if err != nil {
		t.Fatalf("Unable to list pods after running strategy: %v", err)
	}

	excludePodNames := getPodNames(podList.Items)
	sort.Strings(excludePodNames)
	t.Logf("Existing pods: %v", excludePodNames)

	// validate no pods were deleted
	if len(intersectStrings(initialPodNames, excludePodNames)) != 5 {
		t.Fatalf("None of %v pods are expected to be deleted", initialPodNames)
	}
}

func TestEvictSystemCritical(t *testing.T) {
	ctx := context.Background()

	clientSet, nodeInformer, stopCh := initializeClient(t)
	defer close(stopCh)

	// The kube-dns pods have a system-critical priority, but are not daemonsets, static pods, have local storage, etc.
	namespace := "kube-system"
	podList, err := clientSet.CoreV1().Pods(namespace).List(ctx, metav1.ListOptions{LabelSelector: labels.SelectorFromSet(map[string]string{"k8s-app": "kube-dns"}).String()})
	if err != nil {
		t.Fatalf("Unable to list pods: %v", err)
	}

	initialPodNames := getPodNames(podList.Items)
	sort.Strings(initialPodNames)
	t.Logf("Existing pods: %v", initialPodNames)

	t.Logf("set the strategy to delete pods of any priority from %v namespace", namespace)
	runPodLifetimeStrategy(ctx, clientSet, nodeInformer, &deschedulerapi.Namespaces{
		Include: []string{namespace},
	}, "", nil, true)

	// All pods are supposed to be deleted, wait until all the old pods are deleted
	if err := wait.PollImmediate(time.Second, 20*time.Second, func() (bool, error) {
		podList, err := clientSet.CoreV1().Pods(namespace).List(ctx, metav1.ListOptions{LabelSelector: labels.SelectorFromSet(map[string]string{"k8s-app": "kube-dns"}).String()})
		if err != nil {
			return false, nil
		}
		includePodNames := getPodNames(podList.Items)
		// validate all pod were deleted
		if len(intersectStrings(initialPodNames, includePodNames)) > 0 {
			t.Logf("Waiting until %v pods get deleted", intersectStrings(initialPodNames, includePodNames))
			// check if there's at least one pod not in Terminating state
			for _, pod := range podList.Items {
				// In case podList contains newly created pods
				if len(intersectStrings(initialPodNames, []string{pod.Name})) == 0 {
					continue
				}
				if pod.DeletionTimestamp == nil {
					t.Logf("Pod %v not in terminating state", pod.Name)
					return false, nil
				}
			}
			t.Logf("All %v pods are terminating", intersectStrings(initialPodNames, includePodNames))
		}

		return true, nil
	}); err != nil {
		t.Fatalf("Error waiting for pods to be deleted: %v", err)
	}
}

func TestThresholdPriority(t *testing.T) {
	// Without this, there's a chance the descheduler strategy will
	// run while a few pods are in a Pending state. This causes the test case
	// to fail because the pods will be scheduled after the descheduler has been run
	t.Logf("Waiting 15s for terminating pods to disappear")
	time.Sleep(15 * time.Second)
	testPriority(t, false, false)
}

func TestThresholdPriorityClass(t *testing.T) {
	testPriority(t, true, false)
}

func TestThresholdPriorityDisable(t *testing.T) {
	t.Logf("Waiting 15s for terminating pods to disappear")
	time.Sleep(15 * time.Second)
	testPriority(t, false, true)
}

func TestThresholdPriorityClassDisable(t *testing.T) {
	testPriority(t, true, true)
}

func testPriority(t *testing.T, isPriorityClass bool, evictCritical bool) {
	var highPriority = int32(1000)
	var lowPriority = int32(500)
	ctx := context.Background()

	clientSet, nodeInformer, stopCh := initializeClient(t)
	defer close(stopCh)

	testNamespace := &v1.Namespace{ObjectMeta: metav1.ObjectMeta{Name: "e2e-" + strings.ToLower(t.Name())}}
	if _, err := clientSet.CoreV1().Namespaces().Create(ctx, testNamespace, metav1.CreateOptions{}); err != nil {
		t.Fatalf("Unable to create ns %v", testNamespace.Name)
	}
	defer clientSet.CoreV1().Namespaces().Delete(ctx, testNamespace.Name, metav1.DeleteOptions{})

	// create two priority classes
	highPriorityClass := &schedulingv1.PriorityClass{
		ObjectMeta: metav1.ObjectMeta{Name: "e2e-" + strings.ToLower(t.Name()) + "-highpriority"},
		Value:      highPriority,
	}
	if _, err := clientSet.SchedulingV1().PriorityClasses().Create(ctx, highPriorityClass, metav1.CreateOptions{}); err != nil {
		t.Fatalf("Error creating priorityclass %s: %v", highPriorityClass.Name, err)
	}
	defer clientSet.SchedulingV1().PriorityClasses().Delete(ctx, highPriorityClass.Name, metav1.DeleteOptions{})

	lowPriorityClass := &schedulingv1.PriorityClass{
		ObjectMeta: metav1.ObjectMeta{Name: "e2e-" + strings.ToLower(t.Name()) + "-lowpriority"},
		Value:      lowPriority,
	}
	if _, err := clientSet.SchedulingV1().PriorityClasses().Create(ctx, lowPriorityClass, metav1.CreateOptions{}); err != nil {
		t.Fatalf("Error creating priorityclass %s: %v", lowPriorityClass.Name, err)
	}
	defer clientSet.SchedulingV1().PriorityClasses().Delete(ctx, lowPriorityClass.Name, metav1.DeleteOptions{})

	// create two RCs with different priority classes in the same namespace
	rcHighPriority := RcByNameContainer("test-rc-podlifetime-highpriority", testNamespace.Name, 3,
		map[string]string{"test": "podlifetime-highpriority"}, nil, highPriorityClass.Name)
	if _, err := clientSet.CoreV1().ReplicationControllers(rcHighPriority.Namespace).Create(ctx, rcHighPriority, metav1.CreateOptions{}); err != nil {
		t.Errorf("Error creating rc %s: %v", rcHighPriority.Name, err)
	}
	defer deleteRC(ctx, t, clientSet, rcHighPriority)

	rcLowPriority := RcByNameContainer("test-rc-podlifetime-lowpriority", testNamespace.Name, 3,
		map[string]string{"test": "podlifetime-lowpriority"}, nil, lowPriorityClass.Name)
	if _, err := clientSet.CoreV1().ReplicationControllers(rcLowPriority.Namespace).Create(ctx, rcLowPriority, metav1.CreateOptions{}); err != nil {
		t.Errorf("Error creating rc %s: %v", rcLowPriority.Name, err)
	}
	defer deleteRC(ctx, t, clientSet, rcLowPriority)

	// wait for a while so all the pods are at least few seconds older
	time.Sleep(5 * time.Second)

	// it's assumed all new pods are named differently from currently running -> no name collision
	podListHighPriority, err := clientSet.CoreV1().Pods(rcHighPriority.Namespace).List(
		ctx, metav1.ListOptions{LabelSelector: labels.SelectorFromSet(rcHighPriority.Spec.Template.Labels).String()})
	if err != nil {
		t.Fatalf("Unable to list pods: %v", err)
	}
	podListLowPriority, err := clientSet.CoreV1().Pods(rcLowPriority.Namespace).List(
		ctx, metav1.ListOptions{LabelSelector: labels.SelectorFromSet(rcLowPriority.Spec.Template.Labels).String()})
	if err != nil {
		t.Fatalf("Unable to list pods: %v", err)
	}

	var expectReservePodNames []string
	var expectEvictPodNames []string
	if evictCritical {
		expectEvictPodNames = append(getPodNames(podListHighPriority.Items), getPodNames(podListLowPriority.Items)...)
		expectReservePodNames = []string{}
	} else {
		expectReservePodNames = getPodNames(podListHighPriority.Items)
		expectEvictPodNames = getPodNames(podListLowPriority.Items)
	}

	if len(podListHighPriority.Items)+len(podListLowPriority.Items) != 6 {
		t.Fatalf("Expected 6 replicas, got %v instead", len(podListHighPriority.Items)+len(podListLowPriority.Items))
	}

	sort.Strings(expectReservePodNames)
	sort.Strings(expectEvictPodNames)
	t.Logf("Pods not expected to be evicted: %v, pods expected to be evicted: %v", expectReservePodNames, expectEvictPodNames)

	if isPriorityClass {
<<<<<<< HEAD
		t.Logf("Set evictSystemCriticalPods to %v and set the strategy to delete pods with priority lower than priority class %s", evictCritical, highPriorityClass.Name)
		runPodLifetimeStrategy(ctx, clientSet, nodeInformer, nil, highPriorityClass.Name, nil, evictCritical)
	} else {
		t.Logf("Set evictSystemCriticalPods to %v and set the strategy to delete pods with priority lower than %d", evictCritical, highPriority)
		runPodLifetimeStrategy(ctx, clientSet, nodeInformer, nil, "", &highPriority, evictCritical)
=======
		t.Logf("set the strategy to delete pods with priority lower than priority class %s", highPriorityClass.Name)
		runPodLifetimeStrategy(ctx, clientSet, nodeInformer, nil, highPriorityClass.Name, nil, nil)
	} else {
		t.Logf("set the strategy to delete pods with priority lower than %d", highPriority)
		runPodLifetimeStrategy(ctx, clientSet, nodeInformer, nil, "", &highPriority, nil)
>>>>>>> 0a11b5a1
	}

	t.Logf("Waiting 10s")
	time.Sleep(10 * time.Second)

	if evictCritical {
		//check if all pods are evicted
		if err := wait.PollImmediate(time.Second, 30*time.Second, func() (bool, error) {
			podListLowPriority, err := clientSet.CoreV1().Pods(rcLowPriority.Namespace).List(
				ctx, metav1.ListOptions{LabelSelector: labels.SelectorFromSet(rcLowPriority.Spec.Template.Labels).String()})
			if err != nil {
				return false, nil
			}

			podListHighPriority, err := clientSet.CoreV1().Pods(rcHighPriority.Namespace).List(
				ctx, metav1.ListOptions{LabelSelector: labels.SelectorFromSet(rcHighPriority.Spec.Template.Labels).String()})
			if err != nil {
				return false, nil
			}

			includePodList := &v1.PodList{Items: append(podListLowPriority.Items, podListHighPriority.Items...)}
			includePodNames := append(getPodNames(podListHighPriority.Items), getPodNames(podListLowPriority.Items)...)
			// validate all pods were deleted
			if len(intersectStrings(expectEvictPodNames, includePodNames)) > 0 {
				t.Logf("Waiting until %v pods get deleted", intersectStrings(expectEvictPodNames, includePodNames))
				// check if there's at least one pod not in Terminating state
				for _, pod := range includePodList.Items {
					// In case podList contains newly created pods
					if len(intersectStrings(expectEvictPodNames, []string{pod.Name})) == 0 {
						continue
					}
					if pod.DeletionTimestamp == nil {
						t.Logf("Pod %v not in terminating state", pod.Name)
						return false, nil
					}
				}
				t.Logf("All %v pods are terminating", intersectStrings(expectEvictPodNames, includePodNames))
			}

			return true, nil
		}); err != nil {
			t.Fatalf("Error waiting for pods to be deleted: %v", err)
		}
	} else {
		// check if pods with high priority class were evicted
		podListHighPriority, err = clientSet.CoreV1().Pods(rcHighPriority.Namespace).List(
			ctx, metav1.ListOptions{LabelSelector: labels.SelectorFromSet(rcHighPriority.Spec.Template.Labels).String()})
		if err != nil {
			t.Fatalf("Unable to list pods after running strategy: %v", err)
		}

		excludePodNames := getPodNames(podListHighPriority.Items)
		sort.Strings(excludePodNames)
		t.Logf("Existing high priority pods: %v", excludePodNames)

		// validate no pods were deleted
		if len(intersectStrings(expectReservePodNames, excludePodNames)) != 3 {
			t.Fatalf("None of %v high priority pods are expected to be deleted", expectReservePodNames)
		}

		//check if all pods with low priority class are evicted
		if err := wait.PollImmediate(time.Second, 30*time.Second, func() (bool, error) {
			podListLowPriority, err := clientSet.CoreV1().Pods(rcLowPriority.Namespace).List(
				ctx, metav1.ListOptions{LabelSelector: labels.SelectorFromSet(rcLowPriority.Spec.Template.Labels).String()})
			if err != nil {
				return false, nil
			}

			includePodNames := getPodNames(podListLowPriority.Items)
			// validate all pod were deleted
			if len(intersectStrings(expectEvictPodNames, includePodNames)) > 0 {
				t.Logf("Waiting until %v low priority pods get deleted", intersectStrings(expectEvictPodNames, includePodNames))
				// check if there's at least one pod not in Terminating state
				for _, pod := range podListLowPriority.Items {
					// In case podList contains newly created pods
					if len(intersectStrings(expectEvictPodNames, []string{pod.Name})) == 0 {
						continue
					}
					if pod.DeletionTimestamp == nil {
						t.Logf("Pod %v not in terminating state", pod.Name)
						return false, nil
					}
				}
				t.Logf("All %v pods are terminating", intersectStrings(expectEvictPodNames, includePodNames))
			}

			return true, nil
		}); err != nil {
			t.Fatalf("Error waiting for pods to be deleted: %v", err)
		}
	}
}

func TestPodLabelSelector(t *testing.T) {
	ctx := context.Background()

	clientSet, nodeInformer, stopCh := initializeClient(t)
	defer close(stopCh)

	testNamespace := &v1.Namespace{ObjectMeta: metav1.ObjectMeta{Name: "e2e-" + strings.ToLower(t.Name())}}
	if _, err := clientSet.CoreV1().Namespaces().Create(ctx, testNamespace, metav1.CreateOptions{}); err != nil {
		t.Fatalf("Unable to create ns %v", testNamespace.Name)
	}
	defer clientSet.CoreV1().Namespaces().Delete(ctx, testNamespace.Name, metav1.DeleteOptions{})

	// create two replicationControllers with different labels
	rcEvict := RcByNameContainer("test-rc-podlifetime-evict", testNamespace.Name, 5, map[string]string{"test": "podlifetime-evict"}, nil, "")
	if _, err := clientSet.CoreV1().ReplicationControllers(rcEvict.Namespace).Create(ctx, rcEvict, metav1.CreateOptions{}); err != nil {
		t.Errorf("Error creating rc %v", err)
	}
	defer deleteRC(ctx, t, clientSet, rcEvict)

	rcReserve := RcByNameContainer("test-rc-podlifetime-reserve", testNamespace.Name, 5, map[string]string{"test": "podlifetime-reserve"}, nil, "")
	if _, err := clientSet.CoreV1().ReplicationControllers(rcReserve.Namespace).Create(ctx, rcReserve, metav1.CreateOptions{}); err != nil {
		t.Errorf("Error creating rc %v", err)
	}
	defer deleteRC(ctx, t, clientSet, rcReserve)

	// wait for a while so all the pods are at least few seconds older
	time.Sleep(5 * time.Second)

	// it's assumed all new pods are named differently from currently running -> no name collision
	podListEvict, err := clientSet.CoreV1().Pods(rcEvict.Namespace).List(
		ctx, metav1.ListOptions{LabelSelector: labels.SelectorFromSet(rcEvict.Spec.Template.Labels).String()})
	if err != nil {
		t.Fatalf("Unable to list pods: %v", err)
	}
	podListReserve, err := clientSet.CoreV1().Pods(rcReserve.Namespace).List(
		ctx, metav1.ListOptions{LabelSelector: labels.SelectorFromSet(rcReserve.Spec.Template.Labels).String()})
	if err != nil {
		t.Fatalf("Unable to list pods: %v", err)
	}

	if len(podListEvict.Items)+len(podListReserve.Items) != 10 {
		t.Fatalf("Expected 10 replicas, got %v instead", len(podListEvict.Items)+len(podListReserve.Items))
	}

	expectReservePodNames := getPodNames(podListReserve.Items)
	expectEvictPodNames := getPodNames(podListEvict.Items)
	sort.Strings(expectReservePodNames)
	sort.Strings(expectEvictPodNames)
	t.Logf("Pods not expect to be evicted: %v, pods expect to be evicted: %v", expectReservePodNames, expectEvictPodNames)

	t.Logf("set the strategy to delete pods with label test:podlifetime-evict")
	runPodLifetimeStrategy(ctx, clientSet, nodeInformer, nil, "", nil, &metav1.LabelSelector{MatchLabels: map[string]string{"test": "podlifetime-evict"}})

	t.Logf("Waiting 10s")
	time.Sleep(10 * time.Second)
	// check if all pods without target label are not evicted
	podListReserve, err = clientSet.CoreV1().Pods(rcReserve.Namespace).List(
		ctx, metav1.ListOptions{LabelSelector: labels.SelectorFromSet(rcReserve.Spec.Template.Labels).String()})
	if err != nil {
		t.Fatalf("Unable to list pods after running strategy: %v", err)
	}

	reservedPodNames := getPodNames(podListReserve.Items)
	sort.Strings(reservedPodNames)
	t.Logf("Existing reserved pods: %v", reservedPodNames)

	// validate no pods were deleted
	if len(intersectStrings(expectReservePodNames, reservedPodNames)) != 5 {
		t.Fatalf("None of %v unevictable pods are expected to be deleted", expectReservePodNames)
	}

	//check if all selected pods are evicted
	if err := wait.PollImmediate(time.Second, 20*time.Second, func() (bool, error) {
		podListEvict, err := clientSet.CoreV1().Pods(rcEvict.Namespace).List(
			ctx, metav1.ListOptions{LabelSelector: labels.SelectorFromSet(rcEvict.Spec.Template.Labels).String()})
		if err != nil {
			return false, nil
		}

		newPodNames := getPodNames(podListEvict.Items)
		// validate all pod were deleted
		if len(intersectStrings(expectEvictPodNames, newPodNames)) > 0 {
			t.Logf("Waiting until %v selected pods get deleted", intersectStrings(expectEvictPodNames, newPodNames))
			// check if there's at least one pod not in Terminating state
			for _, pod := range podListEvict.Items {
				// In case podList contains newly created pods
				if len(intersectStrings(expectEvictPodNames, []string{pod.Name})) == 0 {
					continue
				}
				if pod.DeletionTimestamp == nil {
					t.Logf("Pod %v not in terminating state", pod.Name)
					return false, nil
				}
			}
			t.Logf("All %v pods are terminating", intersectStrings(expectEvictPodNames, newPodNames))
		}

		return true, nil
	}); err != nil {
		t.Fatalf("Error waiting for pods to be deleted: %v", err)
	}
}

func TestEvictAnnotation(t *testing.T) {
	ctx := context.Background()

	clientSet, nodeInformer, stopCh := initializeClient(t)
	defer close(stopCh)

	nodeList, err := clientSet.CoreV1().Nodes().List(ctx, metav1.ListOptions{})
	if err != nil {
		t.Errorf("Error listing node with %v", err)
	}

	var nodes []*v1.Node
	for i := range nodeList.Items {
		node := nodeList.Items[i]
		nodes = append(nodes, &node)
	}

	testNamespace := &v1.Namespace{ObjectMeta: metav1.ObjectMeta{Name: "e2e-" + strings.ToLower(t.Name())}}
	if _, err := clientSet.CoreV1().Namespaces().Create(ctx, testNamespace, metav1.CreateOptions{}); err != nil {
		t.Fatalf("Unable to create ns %v", testNamespace.Name)
	}
	defer clientSet.CoreV1().Namespaces().Delete(ctx, testNamespace.Name, metav1.DeleteOptions{})

	rc := RcByNameContainer("test-rc-evict-annotation", testNamespace.Name, int32(15), map[string]string{"test": "annotation"}, nil, "")
	rc.Spec.Template.Annotations = map[string]string{"descheduler.alpha.kubernetes.io/evict": "true"}
	rc.Spec.Template.Spec.Volumes = []v1.Volume{
		{
			Name: "sample",
			VolumeSource: v1.VolumeSource{
				EmptyDir: &v1.EmptyDirVolumeSource{
					SizeLimit: resource.NewQuantity(int64(10), resource.BinarySI)},
			},
		},
	}

	if _, err := clientSet.CoreV1().ReplicationControllers(rc.Namespace).Create(ctx, rc, metav1.CreateOptions{}); err != nil {
		t.Errorf("Error creating deployment %v", err)
	}

	evictPods(ctx, t, clientSet, nodeInformer, nodes, rc)
	deleteRC(ctx, t, clientSet, rc)
}

func TestDeschedulingInterval(t *testing.T) {
	ctx := context.Background()
	clientSet, err := client.CreateClient(os.Getenv("KUBECONFIG"))
	if err != nil {
		t.Errorf("Error during client creation with %v", err)
	}

	// By default, the DeschedulingInterval param should be set to 0, meaning Descheduler only runs once then exits
	s, err := options.NewDeschedulerServer()
	if err != nil {
		t.Fatalf("Unable to initialize server: %v", err)
	}
	s.Client = clientSet

	deschedulerPolicy := &api.DeschedulerPolicy{}

	c := make(chan bool)
	go func() {
		evictionPolicyGroupVersion, err := eutils.SupportEviction(s.Client)
		if err != nil || len(evictionPolicyGroupVersion) == 0 {
			t.Errorf("Error when checking support for eviction: %v", err)
		}

		stopChannel := make(chan struct{})
		if err := descheduler.RunDeschedulerStrategies(ctx, s, deschedulerPolicy, evictionPolicyGroupVersion, stopChannel); err != nil {
			t.Errorf("Error running descheduler strategies: %+v", err)
		}
		c <- true
	}()

	select {
	case <-c:
		// successfully returned
	case <-time.After(3 * time.Minute):
		t.Errorf("descheduler.Run timed out even without descheduling-interval set")
	}
}

func deleteRC(ctx context.Context, t *testing.T, clientSet clientset.Interface, rc *v1.ReplicationController) {
	//set number of replicas to 0
	rcdeepcopy := rc.DeepCopy()
	rcdeepcopy.Spec.Replicas = func(i int32) *int32 { return &i }(0)
	if _, err := clientSet.CoreV1().ReplicationControllers(rcdeepcopy.Namespace).Update(ctx, rcdeepcopy, metav1.UpdateOptions{}); err != nil {
		t.Fatalf("Error updating replica controller %v", err)
	}
	allPodsDeleted := false
	//wait 30 seconds until all pods are deleted
	for i := 0; i < 6; i++ {
		scale, _ := clientSet.CoreV1().ReplicationControllers(rc.Namespace).GetScale(ctx, rc.Name, metav1.GetOptions{})
		if scale.Spec.Replicas == 0 {
			allPodsDeleted = true
			break
		}
		time.Sleep(5 * time.Second)
	}

	if !allPodsDeleted {
		t.Errorf("Deleting of rc pods took too long")
	}

	if err := clientSet.CoreV1().ReplicationControllers(rc.Namespace).Delete(ctx, rc.Name, metav1.DeleteOptions{}); err != nil {
		t.Fatalf("Error deleting rc %v", err)
	}

	if err := wait.PollImmediate(time.Second, 10*time.Second, func() (bool, error) {
		_, err := clientSet.CoreV1().ReplicationControllers(rc.Namespace).Get(ctx, rc.Name, metav1.GetOptions{})
		if err != nil && strings.Contains(err.Error(), "not found") {
			return true, nil
		}
		return false, nil
	}); err != nil {
		t.Fatalf("Error deleting rc %v", err)
	}
}

func evictPods(ctx context.Context, t *testing.T, clientSet clientset.Interface, nodeInformer coreinformers.NodeInformer, nodeList []*v1.Node, rc *v1.ReplicationController) {
	var leastLoadedNode *v1.Node
	podsBefore := math.MaxInt16
	evictionPolicyGroupVersion, err := eutils.SupportEviction(clientSet)
	if err != nil || len(evictionPolicyGroupVersion) == 0 {
		klog.Fatalf("%v", err)
	}
	podEvictor := evictions.NewPodEvictor(
		clientSet,
		evictionPolicyGroupVersion,
		false,
		0,
		nodeList,
		true,
		false,
		false,
	)
	for _, node := range nodeList {
		// Skip the Master Node
		if _, exist := node.Labels["node-role.kubernetes.io/master"]; exist {
			continue
		}
		// List all the pods on the current Node
		podsOnANode, err := podutil.ListPodsOnANode(ctx, clientSet, node, podutil.WithFilter(podEvictor.Evictable().IsEvictable))
		if err != nil {
			t.Errorf("Error listing pods on a node %v", err)
		}
		// Update leastLoadedNode if necessary
		if tmpLoads := len(podsOnANode); tmpLoads < podsBefore {
			leastLoadedNode = node
			podsBefore = tmpLoads
		}
	}
	t.Log("Eviction of pods starting")
	startEndToEndForLowNodeUtilization(ctx, clientSet, nodeInformer, podEvictor)
	podsOnleastUtilizedNode, err := podutil.ListPodsOnANode(ctx, clientSet, leastLoadedNode, podutil.WithFilter(podEvictor.Evictable().IsEvictable))
	if err != nil {
		t.Errorf("Error listing pods on a node %v", err)
	}
	podsAfter := len(podsOnleastUtilizedNode)
	if podsBefore > podsAfter {
		t.Fatalf("We should have see more pods on this node as per kubeadm's way of installing %v, %v", podsBefore, podsAfter)
	}
}<|MERGE_RESOLUTION|>--- conflicted
+++ resolved
@@ -187,9 +187,6 @@
 	deleteRC(ctx, t, clientSet, rc)
 }
 
-<<<<<<< HEAD
-func runPodLifetimeStrategy(ctx context.Context, clientset clientset.Interface, nodeInformer coreinformers.NodeInformer, namespaces *deschedulerapi.Namespaces, priorityClass string, priority *int32, evictCritical bool) {
-=======
 func runPodLifetimeStrategy(
 	ctx context.Context,
 	clientset clientset.Interface,
@@ -197,9 +194,9 @@
 	namespaces *deschedulerapi.Namespaces,
 	priorityClass string,
 	priority *int32,
+	evictCritical bool,
 	labelSelector *metav1.LabelSelector,
 ) {
->>>>>>> 0a11b5a1
 	// Run descheduler.
 	evictionPolicyGroupVersion, err := eutils.SupportEviction(clientset)
 	if err != nil || len(evictionPolicyGroupVersion) == 0 {
@@ -302,11 +299,7 @@
 	t.Logf("set the strategy to delete pods from %v namespace", rc.Namespace)
 	runPodLifetimeStrategy(ctx, clientSet, nodeInformer, &deschedulerapi.Namespaces{
 		Include: []string{rc.Namespace},
-<<<<<<< HEAD
-	}, "", nil, false)
-=======
-	}, "", nil, nil)
->>>>>>> 0a11b5a1
+	}, "", nil, false, nil)
 
 	// All pods are supposed to be deleted, wait until all the old pods are deleted
 	if err := wait.PollImmediate(time.Second, 20*time.Second, func() (bool, error) {
@@ -377,11 +370,7 @@
 	t.Logf("set the strategy to delete pods from namespaces except the %v namespace", rc.Namespace)
 	runPodLifetimeStrategy(ctx, clientSet, nodeInformer, &deschedulerapi.Namespaces{
 		Exclude: []string{rc.Namespace},
-<<<<<<< HEAD
-	}, "", nil, false)
-=======
-	}, "", nil, nil)
->>>>>>> 0a11b5a1
+	}, "", nil, false, nil)
 
 	t.Logf("Waiting 10s")
 	time.Sleep(10 * time.Second)
@@ -420,7 +409,7 @@
 	t.Logf("set the strategy to delete pods of any priority from %v namespace", namespace)
 	runPodLifetimeStrategy(ctx, clientSet, nodeInformer, &deschedulerapi.Namespaces{
 		Include: []string{namespace},
-	}, "", nil, true)
+	}, "", nil, true, nil)
 
 	// All pods are supposed to be deleted, wait until all the old pods are deleted
 	if err := wait.PollImmediate(time.Second, 20*time.Second, func() (bool, error) {
@@ -557,19 +546,11 @@
 	t.Logf("Pods not expected to be evicted: %v, pods expected to be evicted: %v", expectReservePodNames, expectEvictPodNames)
 
 	if isPriorityClass {
-<<<<<<< HEAD
 		t.Logf("Set evictSystemCriticalPods to %v and set the strategy to delete pods with priority lower than priority class %s", evictCritical, highPriorityClass.Name)
-		runPodLifetimeStrategy(ctx, clientSet, nodeInformer, nil, highPriorityClass.Name, nil, evictCritical)
+		runPodLifetimeStrategy(ctx, clientSet, nodeInformer, nil, highPriorityClass.Name, nil, evictCritical, nil)
 	} else {
 		t.Logf("Set evictSystemCriticalPods to %v and set the strategy to delete pods with priority lower than %d", evictCritical, highPriority)
-		runPodLifetimeStrategy(ctx, clientSet, nodeInformer, nil, "", &highPriority, evictCritical)
-=======
-		t.Logf("set the strategy to delete pods with priority lower than priority class %s", highPriorityClass.Name)
-		runPodLifetimeStrategy(ctx, clientSet, nodeInformer, nil, highPriorityClass.Name, nil, nil)
-	} else {
-		t.Logf("set the strategy to delete pods with priority lower than %d", highPriority)
-		runPodLifetimeStrategy(ctx, clientSet, nodeInformer, nil, "", &highPriority, nil)
->>>>>>> 0a11b5a1
+		runPodLifetimeStrategy(ctx, clientSet, nodeInformer, nil, "", &highPriority, evictCritical, nil)
 	}
 
 	t.Logf("Waiting 10s")
@@ -714,7 +695,7 @@
 	t.Logf("Pods not expect to be evicted: %v, pods expect to be evicted: %v", expectReservePodNames, expectEvictPodNames)
 
 	t.Logf("set the strategy to delete pods with label test:podlifetime-evict")
-	runPodLifetimeStrategy(ctx, clientSet, nodeInformer, nil, "", nil, &metav1.LabelSelector{MatchLabels: map[string]string{"test": "podlifetime-evict"}})
+	runPodLifetimeStrategy(ctx, clientSet, nodeInformer, nil, "", nil, false, &metav1.LabelSelector{MatchLabels: map[string]string{"test": "podlifetime-evict"}})
 
 	t.Logf("Waiting 10s")
 	time.Sleep(10 * time.Second)
