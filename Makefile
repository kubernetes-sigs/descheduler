--- conflicted
+++ resolved
@@ -11,7 +11,6 @@
 OUT_DIR = _output
 OS_OUTPUT_GOPATH ?= 1
 
-<<<<<<< HEAD
 export GOFLAGS
 export TESTFLAGS
 # If set to 1, create an isolated GOPATH inside _output using symlinks to avoid
@@ -20,19 +19,11 @@
 # May be used to set additional arguments passed to the image build commands for
 # mounting secrets specific to a build environment.
 export OS_BUILD_IMAGE_ARGS
-=======
-# VERSION is currently based on the last commit
-VERSION?=$(shell git describe --tags)
-COMMIT=$(shell git rev-parse HEAD)
-BUILD=$(shell date +%FT%T%z)
-LDFLAG_LOCATION=sigs.k8s.io/descheduler/cmd/descheduler/app
->>>>>>> 861f057d
 
 # Tests run using `make` are most often run by the CI system, so we are OK to
 # assume the user wants jUnit output and will turn it off if they don't.
 JUNIT_REPORT ?= true
 
-<<<<<<< HEAD
 # Build code.
 #
 # Args:
@@ -70,32 +61,6 @@
 	exit $$r ;\
 	}
 .PHONY: verify
-=======
-GOLANGCI_VERSION := v1.15.0
-HAS_GOLANGCI := $(shell which golangci-lint)
-
-# REGISTRY is the container registry to push
-# into. The default is to push to the staging
-# registry, not production.
-REGISTRY?=gcr.io/k8s-staging-descheduler
-
-# IMAGE is the image name of descheduler
-IMAGE:=descheduler:$(VERSION)
-
-# IMAGE_GCLOUD is the image name of descheduler in the remote registry
-IMAGE_GCLOUD:=$(REGISTRY)/descheduler:$(VERSION)
-
-# TODO: upload binaries to GCS bucket
-#
-# In the future binaries can be uploaded to
-# GCS bucket gs://k8s-staging-descheduler.
-
-all: build
-
-build:
-	CGO_ENABLED=0 go build ${LDFLAGS} -o _output/bin/descheduler sigs.k8s.io/descheduler/cmd/descheduler
->>>>>>> 861f057d
-
 
 # Verify commit comments.
 #
@@ -105,7 +70,6 @@
 	hack/verify-upstream-commits.sh
 .PHONY: verify-commits
 
-<<<<<<< HEAD
 # Run unit tests.
 #
 # Args:
@@ -118,17 +82,6 @@
 # Example:
 #   make test-unit
 #   make test-unit WHAT=pkg/build TESTFLAGS=-v
-=======
-push-container-to-gcloud: image
-	gcloud auth configure-docker
-	docker tag $(IMAGE) $(IMAGE_GCLOUD)
-	docker push $(IMAGE_GCLOUD)
-
-push: push-container-to-gcloud
-
-clean:
-	rm -rf _output
->>>>>>> 861f057d
 
 test-unit:
 	GOTEST_FLAGS="$(TESTFLAGS)" hack/test-go.sh $(WHAT) $(TESTS)
@@ -168,7 +121,6 @@
 	OS_ONLY_BUILD_PLATFORMS='linux/amd64' hack/build-rpms.sh
 .PHONY: build-rpms
 
-<<<<<<< HEAD
 # Build images from the official RPMs
 # 
 # Args:
@@ -177,16 +129,4 @@
 #   make build-images
 build-images: build-rpms
 	hack/build-images.sh
-.PHONY: build-images
-=======
-gen:
-	./hack/update-codecgen.sh
-	./hack/update-generated-conversions.sh
-	./hack/update-generated-deep-copies.sh
-	./hack/update-generated-defaulters.sh
-lint:
-ifndef HAS_GOLANGCI
-	curl -sfL https://install.goreleaser.com/github.com/golangci/golangci-lint.sh | sh -s -- -b $(GOPATH)/bin ${GOLANGCI_VERSION}
-endif
-	golangci-lint run
->>>>>>> 861f057d
+.PHONY: build-images